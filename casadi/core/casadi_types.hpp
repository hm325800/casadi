--- conflicted
+++ resolved
@@ -65,8 +65,6 @@
   class Compiler;
 
 #ifndef SWIG
-<<<<<<< HEAD
-=======
   // Workarond for MinGW bug
 #if defined(__MINGW32__) || defined(__MINGW64__)
   template<typename T>
@@ -81,7 +79,6 @@
 
   // The number of derivative directions for which the tool has been optimized
   const int optimized_num_dir = 64;
->>>>>>> 16b92dfe
 
   // Type with a size corresponding to that of double (or smaller) that can be used to hold a set
   // of booleans. If the compiler supports C99 or has defined __SIZEOF_LONG_LONG__,
