--- conflicted
+++ resolved
@@ -39,64 +39,6 @@
 using namespace std;
 
 namespace casadi {
-<<<<<<< HEAD
-  FunctionInternal::FunctionInternal() {
-    setOption("name", "unnamed_function"); // name of the function
-    addOption("verbose",                  OT_BOOLEAN,             false,
-              "Verbose evaluation -- for debugging");
-    addOption("ad_weight",                OT_REAL,                GenericType(),
-              "Weighting factor for derivative calculation."
-              "When there is an option of either using forward or reverse mode "
-              "directional derivatives, the condition ad_weight*nf<=(1-ad_weight)*na "
-              "is used where nf and na are estimates of the number of forward/reverse "
-              "mode directional derivatives needed. By default, ad_weight is calculated "
-              "automatically, but this can be overridden by setting this option. "
-              "In particular, 0 means forcing forward mode and 1 forcing reverse mode. "
-              "Leave unset for (class specific) heuristics.");
-    addOption("ad_weight_sp",             OT_REAL,                GenericType(),
-              "Weighting factor for sparsity pattern calculation calculation."
-              "Overrides default behavior. Set to 0 and 1 to force forward and "
-              "reverse mode respectively. Cf. option \"ad_weight\".");
-    addOption("jac_penalty",             OT_REAL,                 2,
-              "When requested for a number of forward/reverse directions,   "
-              "it may be cheaper to compute first the full jacobian and then "
-              "multiply with seeds, rather than obtain the requested directions "
-              "in a straightforward manner. "
-              "Casadi uses a heuristic to decide which is cheaper. "
-              "A high value of 'jac_penalty' makes it less likely for the heurstic "
-              "to chose the full Jacobian strategy. "
-              "The special value -1 indicates never to use the full Jacobian strategy");
-    addOption("user_data",                OT_VOIDPTR,             GenericType(),
-              "A user-defined field that can be used to identify "
-              "the function or pass additional information");
-    addOption("monitor",                  OT_STRINGVECTOR,        GenericType(),
-              "Monitors to be activated", "inputs|outputs");
-    addOption("regularity_check",         OT_BOOLEAN,             true,
-              "Throw exceptions when NaN or Inf appears during evaluation");
-    addOption("inputs_check",             OT_BOOLEAN,             true,
-              "Throw exceptions when the numerical values of the inputs don't make sense");
-    addOption("gather_stats",             OT_BOOLEAN,             false,
-              "Flag to indicate whether statistics must be gathered");
-    addOption("custom_forward",  OT_DERIVATIVEGENERATOR,   GenericType(),
-              "Function that returns a derivative function given a number of forward "
-              "mode directional derivatives. Overrides default routines.");
-    addOption("custom_reverse",  OT_DERIVATIVEGENERATOR,   GenericType(),
-              "Function that returns a derivative function given a number of reverse "
-              "mode directional derivatives. Overrides default routines.");
-    addOption("full_jacobian",                 OT_FUNCTION,              GenericType(),
-              "The Jacobian of all outputs with respect to all inputs.");
-    addOption("input_scheme", OT_STRINGVECTOR, GenericType(), "Custom input scheme");
-    addOption("output_scheme", OT_STRINGVECTOR, GenericType(), "Custom output scheme");
-    addOption("jit", OT_BOOLEAN, false, "Use just-in-time compiler to speed up the evaluation");
-    addOption("compiler", OT_STRING, "clang", "Just-in-time compiler plugin to be used.");
-    addOption("jit_options", OT_DICT, GenericType(), "Options to be passed to the jit compiler.");
-    addOption("starcoloring_mode", OT_INTEGER, 1, "Sets coloring strategy for starcoloring. "
-                                                  "1: distance-3 algorithm,"
-                                                  "2: distance-2 algorithm.");
-    addOption("starcoloring_threshold", OT_INTEGER, -1, "Sets the maximum amount of nonzeros "
-                                                        "in a row for which coloring will be "
-                                                        "attempted.");
-=======
   FunctionInternal::FunctionInternal(const std::string& name) : name_(name) {
     // Make sure valid function name
     if (!Function::check_name(name_)) {
@@ -105,7 +47,6 @@
                    "non-consecutive underscores. It may also not match the keywords "
                    "'null', 'jac' or 'hess'. Got '" + name_ + "'");
     }
->>>>>>> 16b92dfe
 
     // Default options (can be overridden in derived classes)
     verbose_ = false;
@@ -183,18 +124,6 @@
       Dict sopts;
       std::string sname;
 
-<<<<<<< HEAD
-    starcoloring_threshold_ = getOption("starcoloring_threshold");
-    starcoloring_mode_ = getOption("starcoloring_mode");
-
-    // Warn for functions with too many inputs or outputs
-    casadi_assert_warning(nIn()<10000, "Function " << getOption("name")
-                          << " has a large number of inputs (" << nIn() << "). "
-                          "Changing the problem formulation is strongly encouraged.");
-    casadi_assert_warning(nOut()<10000, "Function " << getOption("name")
-                          << " has a large number of outputs (" << nOut() << "). "
-                          "Changing the problem formulation is strongly encouraged.");
-=======
       // Process options
       for (auto&& op : opts) {
         // Find the dot if any
@@ -205,7 +134,6 @@
         } else {
           dotpos_end = dotpos+1;
         }
->>>>>>> 16b92dfe
 
         // Flush last sub-dictionary
         if (!sname.empty() && (dotpos==string::npos
@@ -425,13 +353,6 @@
       gen.add(function());
       gen.generate("jit_tmp.c");
       compiler_ = Compiler("jit_tmp.c", compilerplugin_, jit_options_);
-<<<<<<< HEAD
-      evalD_ = (evalPtr)compiler_.getFunction("jit_tmp");
-      casadi_assert_message(evalD_!=0, "Cannot load JIT'ed function.");
-      setupPtr setup = (setupPtr) compiler_.getFunction("jit_setup");
-      casadi_assert_message(setup!=0, "Cannot load setup function.");
-      setup();
-=======
 
       // Try to load with simplified syntax
       simple_ = (simple_t)compiler_.get_function(name() + "_simple");
@@ -440,7 +361,6 @@
         eval_ = (eval_t)compiler_.get_function(name());
         casadi_assert_message(eval_!=0, "Cannot load JIT'ed function.");
       }
->>>>>>> 16b92dfe
     }
 
     // Create memory object
@@ -487,18 +407,6 @@
   }
 
   void FunctionInternal::printDimensions(ostream &stream) const {
-<<<<<<< HEAD
-    casadi_assert(isInit());
-    stream << " Number of inputs: " << nIn() << endl;
-    for (int i=0; i<nIn(); ++i) {
-      stream << " " << i  << ". " << inputName(i) << ", "
-             << input(i).dimString() << ", " << inputDescription(i) << endl;
-    }
-    stream << " Number of outputs: " << nOut() << endl;
-    for (int i=0; i<nOut(); ++i) {
-      stream << " " << i  << ". " << outputName(i) << ", "
-             << output(i).dimString() << ", " << outputDescription(i) << endl;
-=======
     stream << " Number of inputs: " << n_in() << endl;
     for (int i=0; i<n_in(); ++i) {
       stream << "  Input " << i  << " (\"" << name_in(i) << "\"): "
@@ -523,7 +431,6 @@
       entry->print(name, stream);
     } else {
       stream << "  \"" << name << "\" does not exist.";
->>>>>>> 16b92dfe
     }
   }
 
@@ -553,20 +460,12 @@
     }
 
     // Generate gradient function
-<<<<<<< HEAD
-    Dict opts = make_dict("input_scheme", ischeme_,
-                          "output_scheme", ionames,
-                          "starcoloring_mode", starcoloring_mode_,
-                          "starcoloring_threshold", starcoloring_threshold_,
-                          "jit", jit_, "compiler", compilerplugin_, "jit_options", jit_options_);
-=======
     Dict opts = {{"input_scheme", ischeme_},
                  {"output_scheme", ionames},
                  {"jit", jit_},
                  {"compiler", compilerplugin_},
                  {"jit_options", jit_options_},
                  {"derivative_of", function()}};
->>>>>>> 16b92dfe
     return getGradient(ss.str(), iind, oind, opts);
   }
 
@@ -588,20 +487,12 @@
     }
 
     // Generate gradient function
-<<<<<<< HEAD
-    Dict opts = make_dict("input_scheme", ischeme_,
-                          "output_scheme", ionames,
-                          "starcoloring_mode", starcoloring_mode_,
-                          "starcoloring_threshold", starcoloring_threshold_,
-                          "jit", jit_, "compiler", compilerplugin_, "jit_options", jit_options_);
-=======
     Dict opts = {{"input_scheme", ischeme_},
                  {"output_scheme", ionames},
                  {"jit", jit_},
                  {"compiler", compilerplugin_},
                  {"jit_options", jit_options_},
                  {"derivative_of", function()}};
->>>>>>> 16b92dfe
     return getTangent(ss.str(), iind, oind, opts);
   }
 
@@ -641,19 +532,8 @@
     opts["ad_weight"] = adWeight();
     opts["ad_weight_sp"] = adWeightSp();
 
-<<<<<<< HEAD
-    opts["starcoloring_mode"]      = starcoloring_mode_;
-    opts["starcoloring_threshold"] = starcoloring_threshold_;
-
-    // Propagate AD rules (options to be deprecated)
-    const char* oname[] = {"custom_forward", "custom_reverse",  "full_jacobian"};
-    for (int i=0; i<3; ++i) {
-      if (hasSetOption(oname[i])) opts[oname[i]] = getOption(oname[i]);
-    }
-=======
     // Propagate information about AD
     opts["derivative_of"] = derivative_of_;
->>>>>>> 16b92dfe
 
     // Propagate JIT
     opts["jit"] = jit_;
@@ -897,18 +777,7 @@
       // Clear the fine block structure
       fine.clear();
 
-<<<<<<< HEAD
-
-      Sparsity D = r.starColoring(1, std::numeric_limits<int>::max(),
-                                     starcoloring_mode_, starcoloring_threshold_);
-
-      casadi_msg("Star coloring on " << r.dimString() << ": " << D.size2() << " <-> " << D.size1());
-
-      // Reset the virtual machine
-      spInit(true);
-=======
       Sparsity D = r.star_coloring();
->>>>>>> 16b92dfe
 
       casadi_msg("Star coloring on " << r.dim() << ": " << D.size2() << " <-> " << D.size1());
 
@@ -1496,14 +1365,8 @@
       casadi_assert(get_n_forward()>0);
 
       // Star coloring if symmetric
-<<<<<<< HEAD
-      log("FunctionInternal::getPartition starColoring");
-      D1 = A.starColoring(1, std::numeric_limits<int>::max(),
-                             starcoloring_mode_, starcoloring_threshold_);
-=======
       log("FunctionInternal::getPartition star_coloring");
       D1 = A.star_coloring();
->>>>>>> 16b92dfe
       casadi_msg("Star coloring completed: " << D1.size2() << " directional derivatives needed ("
                  << A.size1() << " without coloring).");
 
@@ -1607,14 +1470,6 @@
       }
 
       // Generate a Jacobian
-<<<<<<< HEAD
-      Dict opts = make_dict("verbose", verbose_,
-                            "input_scheme", ischeme_, "output_scheme", ionames,
-                            "starcoloring_mode", starcoloring_mode_,
-                            "starcoloring_threshold", starcoloring_threshold_,
-                            "jit", jit_, "compiler", compilerplugin_,
-                            "jit_options", jit_options_);
-=======
       Dict opts = {{"verbose", verbose_},
                    {"input_scheme", ischeme_},
                    {"output_scheme", ionames},
@@ -1622,7 +1477,6 @@
                    {"compiler", compilerplugin_},
                    {"jit_options", jit_options_},
                    {"derivative_of", function()}};
->>>>>>> 16b92dfe
       Function ret = getJacobian(ss.str(), iind, oind, compact, symmetric, opts);
 
       // Save in cache
@@ -1704,19 +1558,12 @@
     }
 
     // Options
-<<<<<<< HEAD
-    Dict opts = make_dict("input_scheme", i_names, "output_scheme", o_names,
-                          "starcoloring_mode", starcoloring_mode_,
-                          "starcoloring_threshold", starcoloring_threshold_,
-                          "jit", jit_, "compiler", compilerplugin_, "jit_options", jit_options_);
-=======
     Dict opts = {{"input_scheme", i_names},
                  {"output_scheme", o_names},
                  {"jit", jit_},
                  {"compiler", compilerplugin_},
                  {"jit_options", jit_options_},
                  {"derivative_of", function()}};
->>>>>>> 16b92dfe
 
     // Return value
     casadi_assert(get_n_forward()>0);
@@ -1808,19 +1655,12 @@
     }
 
     // Options
-<<<<<<< HEAD
-    Dict opts = make_dict("input_scheme", i_names, "output_scheme", o_names,
-                          "starcoloring_mode", starcoloring_mode_,
-                          "starcoloring_threshold", starcoloring_threshold_,
-                          "jit", jit_, "compiler", compilerplugin_, "jit_options", jit_options_);
-=======
     Dict opts = {{"input_scheme", i_names},
                  {"output_scheme", o_names},
                  {"jit", jit_},
                  {"compiler", compilerplugin_},
                  {"jit_options", jit_options_},
                  {"derivative_of", function()}};
->>>>>>> 16b92dfe
 
     // Return value
     casadi_assert(get_n_reverse()>0);
@@ -1942,12 +1782,7 @@
       Dict opts;
       opts["input_scheme"] = ischeme_;
       opts["output_scheme"] = std::vector<std::string>(1, "jac");
-<<<<<<< HEAD
-      opts["starcoloring_mode"] = starcoloring_mode_;
-      opts["starcoloring_threshold"] = starcoloring_threshold_;
-=======
       opts["derivative_of"] = function();
->>>>>>> 16b92dfe
 
       Function ret = getFullJacobian(name, opts);
 
@@ -2025,7 +1860,6 @@
                                           const std::string& fname, bool decl_static) const {
     // Add standard math
     g.addInclude("math.h");
-    g.addInclude("sys/time.h");
 
     // Add auxiliaries. TODO: Only add the auxiliaries that are actually used
     g.addAuxiliary(CodeGenerator::AUX_SQ);
@@ -2190,11 +2024,7 @@
         }
         // Create and get pointer
         s << "res[" << i << "] = w+" << g.to_string(offset) << ";" << endl;
-<<<<<<< HEAD
-        offset += output(i).nnz();
-=======
         offset += nnz_out(i);
->>>>>>> 16b92dfe
       }
 
       // Call the function
@@ -2217,7 +2047,6 @@
     if (g.main) {
       // Declare wrapper
       s << "int main_" << fname << "(int argc, char* argv[]) {" << endl;
-      s << "  jit_setup();" << endl;
 
       // Work vectors and input and output buffers
       size_t nr = sz_w() + nnz_in() + nnz_out();
@@ -2225,40 +2054,23 @@
         << "  real_t w[" << nr << "];" << endl;
 
       // Input buffers
-<<<<<<< HEAD
-      s << "  const real_t* arg[" << sz_arg() << "];" << std::endl;
-      int off=0;
-      for (int i=0; i<n_in; ++i) {
-        s << "arg[" << i << "] = ";
-        s << "w+" << off;
-        off += input(i).nnz();
-        s << ";" << std::endl;
-=======
       s << "  const real_t* arg[" << sz_arg() << "] = {";
       int off=0;
       for (int i=0; i<n_in; ++i) {
         if (i!=0) s << ", ";
         s << "w+" << off;
         off += nnz_in(i);
->>>>>>> 16b92dfe
-      }
+      }
+      s << "};" << endl;
 
       // Output buffers
-<<<<<<< HEAD
-      s << "  real_t* res[" << sz_res() <<  "];" << std::endl;
-      for (int i=0; i<n_out; ++i) {
-        s << "res[" << i << "] = ";
-        s << "w+" << off;
-        off += output(i).nnz();
-        s << ";" << std::endl;
-=======
       s << "  real_t* res[" << sz_res() << "] = {";
       for (int i=0; i<n_out; ++i) {
         if (i!=0) s << ", ";
         s << "w+" << off;
         off += nnz_out(i);
->>>>>>> 16b92dfe
-      }
+      }
+      s << "};" << endl;
 
       // TODO(@jaeandersson): Read inputs from file. For now; read from stdin
       s << "  int j;" << endl
@@ -2267,13 +2079,8 @@
         << "scanf(\"%lf\", a++);" << endl;
 
       // Call the function
-<<<<<<< HEAD
-      s << "  int flag = " << fname << "(arg, res, iw, w+" << off << ");" << endl
-             << "  if (flag) return flag;" << endl;
-=======
       s << "  int flag = " << fname << "(arg, res, iw, w+" << off << ", 0);" << endl
         << "  if (flag) return flag;" << endl;
->>>>>>> 16b92dfe
 
       // TODO(@jaeandersson): Write outputs to file. For now: print to stdout
       s << "  const real_t* r = w+" << nnz_in() << ";" << endl
