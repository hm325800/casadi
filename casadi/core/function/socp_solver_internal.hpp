--- conflicted
+++ resolved
@@ -119,11 +119,7 @@
     A  sparse ( n x nx )             | [-ei Gi -Alba' Auba' -Ilbx Iubx]
     b  dense ( n x 1 )               | [c]
     lbx dense ( nx x 1 )             | [-inf' 0']'
-<<<<<<< HEAD
-    nx = m + N + nlba + nuba + nlbx + nubx
-=======
     nx = m + N + nlba + nuba + nlbx + nubx (alias: dual_n_)
->>>>>>> 17c4ffae
     \endverbatim
     */
     void convertToDualSocp();
@@ -141,15 +137,12 @@
     /// Vector of affine terms in linear inequality constraint in dual SOCP
     std::vector<double>  dual_b_;
 
-<<<<<<< HEAD
-=======
     /// Size of dual decision variable vector
     int dual_n_;
 
     /// Number of linear constraints in dual problem
     int dual_nc_;
 
->>>>>>> 17c4ffae
     /** Indices of lower bounded linear inequality constraints (LBA != -inf),
     used to set up dual SOCP variables */
     std::vector<int>  primal_idx_lba_;
