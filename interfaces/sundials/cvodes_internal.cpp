/*
 *    This file is part of CasADi.
 *
 *    CasADi -- A symbolic framework for dynamic optimization.
 *    Copyright (C) 2010 by Joel Andersson, Moritz Diehl, K.U.Leuven. All rights reserved.
 *
 *    CasADi is free software; you can redistribute it and/or
 *    modify it under the terms of the GNU Lesser General Public
 *    License as published by the Free Software Foundation; either
 *    version 3 of the License, or (at your option) any later version.
 *
 *    CasADi is distributed in the hope that it will be useful,
 *    but WITHOUT ANY WARRANTY; without even the implied warranty of
 *    MERCHANTABILITY or FITNESS FOR A PARTICULAR PURPOSE.  See the GNU
 *    Lesser General Public License for more details.
 *
 *    You should have received a copy of the GNU Lesser General Public
 *    License along with CasADi; if not, write to the Free Software
 *    Foundation, Inc., 51 Franklin Street, Fifth Floor, Boston, MA  02110-1301  USA
 *
 */

#include "cvodes_internal.hpp"
#include "casadi/stl_vector_tools.hpp"
#include "casadi/sx/sx_tools.hpp"
#include "casadi/fx/linear_solver_internal.hpp"
#include "casadi/fx/mx_function.hpp"

using namespace std;
namespace CasADi{
namespace Sundials{

CVodesInternal* CVodesInternal::clone() const{
  // Return a deep copy
  CVodesInternal* node = new CVodesInternal(f_);
  node->setOption(dictionary());
  node->jac_f_ = jac_f_;
  node->jac_ = jac_;
  node->linsol_ = linsol_;
  return node;
}

CVodesInternal::CVodesInternal(const FX& f) : SundialsInternal(f){
  addOption("linear_multistep_method",     OT_STRING,  "bdf","bdf|adams");
  addOption("nonlinear_solver_iteration",  OT_STRING,  "newton","","newton|functional");
  addOption("fsens_all_at_once",           OT_BOOLEAN,true); // calculate all right hand sides of the sensitivity equations at once
  addOption("disable_internal_warnings",   OT_BOOLEAN,false, "Disable CVodes internal warning messages");
  addOption("monitor",      OT_STRINGVECTOR, GenericType(),  "", "res|resB|resQB|reset", true);
    
  mem_ = 0;

  y0_ = y_ = 0;
  yQ_ = 0;

  is_init = false;
  isInitAdj_ = false;
  disable_internal_warnings_ = false;
}

void CVodesInternal::freeCVodes(){
  if(mem_) CVodeFree(&mem_);

  // ODE integration
  if(y0_) N_VDestroy_Serial(y0_);
  if(y_) N_VDestroy_Serial(y_);
  if(yQ_) N_VDestroy_Serial(yQ_);
  
  // Forward problem
  for(vector<N_Vector>::iterator it=yS0_.begin(); it != yS0_.end(); ++it)   if(*it) N_VDestroy_Serial(*it);
  for(vector<N_Vector>::iterator it=yS_.begin(); it != yS_.end(); ++it)     if(*it) N_VDestroy_Serial(*it);
  for(vector<N_Vector>::iterator it=yQS_.begin(); it != yQS_.end(); ++it)   if(*it) N_VDestroy_Serial(*it);
  
  // Adjoint problem
  for(vector<N_Vector>::iterator it=yB0_.begin(); it != yB0_.end(); ++it)   if(*it) N_VDestroy_Serial(*it);
  for(vector<N_Vector>::iterator it=yB_.begin(); it != yB_.end(); ++it)     if(*it) N_VDestroy_Serial(*it);
  for(vector<N_Vector>::iterator it=yQB_.begin(); it != yQB_.end(); ++it)   if(*it) N_VDestroy_Serial(*it);
}

CVodesInternal::~CVodesInternal(){
  freeCVodes();
}

void CVodesInternal::updateNumSens(bool recursive){
  // Not supported re-initalization needed
  init();
}

void CVodesInternal::init(){
  // Initialize the base classes
  SundialsInternal::init();

  // Free memory if already initialized
  if(is_init) freeCVodes();
  
  // Read options
  monitor_rhsB_  = monitored("resB");
  monitor_rhs_   = monitored("res");
  monitor_rhsQB_ = monitored("resQB");
  
  // Try to generate a jacobian if none provided
  if(!linsol_.isNull() && jac_.isNull()){
    SXFunction f = shared_cast<SXFunction>(f_);
    if(!f.isNull()){
      // Get the Jacobian in the Newton iteration
      SX gamma("gamma");
      SXMatrix jac = SXMatrix::eye(nx_) - gamma * f.jac(DAE_X,DAE_ODE);
      
      // Jacobian function
      vector<vector<SX> > jac_in(Sundials::M_NUM_IN);
      jac_in[M_T] = f.inputSX(DAE_T).data();
      jac_in[M_Y] = f.inputSX(DAE_X).data();
      jac_in[M_P] = f.inputSX(DAE_P).data();
      jac_in[M_GAMMA] = vector<SX>(1,gamma);
      SXFunction M(jac_in,jac);
      
      // Pass sparsity to linear solver
      linsol_.setSparsity(jac.sparsity());
      
      // Save function
      jac_ = M;
    }
  }
  
  if(!jac_.isNull()) jac_.init();
  if(!linsol_.isNull()) linsol_.init();

  // Get the number of forward and adjoint directions
  nfdir_f_ = f_.getOption("number_of_fwd_dir");
  nadir_f_ = f_.getOption("number_of_adj_dir");

  // Set state derivative and its derivatives to zero (explicit integrator)
  f_.input(DAE_XDOT).setAll(0);
  for(int i=0; i<nfdir_f_; ++i) f_.fwdSeed(DAE_XDOT,i).setAll(0);
  for(int i=0; i<nadir_f_; ++i) f_.adjSens(DAE_XDOT,i).setAll(0);
  
  // Sundials return flag
  int flag;

  if(getOption("linear_multistep_method")=="adams")  lmm_ = CV_ADAMS;
  else if(getOption("linear_multistep_method")=="bdf") lmm_ = CV_BDF;
  else throw CasadiException("Unknown linear multistep method");

  if(getOption("nonlinear_solver_iteration")=="newton") iter_ = CV_NEWTON;
  else if(getOption("nonlinear_solver_iteration")=="functional") iter_ = CV_FUNCTIONAL;
  else throw CasadiException("Unknown nonlinear solver iteration");

  // Create CVodes memory block
  mem_ = CVodeCreate(lmm_,iter_);
  if(mem_==0) throw CasadiException("CVodeCreate: Creation failed");

  // Allocate n-vectors for ivp
  y0_ = N_VMake_Serial(nx_,&input(INTEGRATOR_X0).front());
  y_ = N_VMake_Serial(nx_,&output(INTEGRATOR_XF).front());

  // Disable internal warning messages?
  disable_internal_warnings_ = getOption("disable_internal_warnings");

  // Set error handler function
  flag = CVodeSetErrHandlerFn(mem_, ehfun_wrapper, this);
  if(flag != CV_SUCCESS) cvodes_error("CVodeSetErrHandlerFn",flag);

  // Initialize CVodes
  double t0 = 0;
  flag = CVodeInit(mem_, rhs_wrapper, t0, y0_);
  if(flag!=CV_SUCCESS) cvodes_error("CVodeInit",flag);

  // Set tolerances
  flag = CVodeSStolerances(mem_, reltol_, abstol_);
  if(flag!=CV_SUCCESS) cvodes_error("CVodeInit",flag);

  // Maximum number of steps
  CVodeSetMaxNumSteps(mem_, getOption("max_num_steps").toInt());
  if(flag != CV_SUCCESS) cvodes_error("CVodeSetMaxNumSteps",flag);
  
  // attach a linear solver
  if(getOption("linear_solver")=="dense"){
    // Dense jacobian
    flag = CVDense(mem_, nx_);
    if(flag!=CV_SUCCESS) cvodes_error("CVDense",flag);
    if(exact_jacobian_){
      // Create jacobian if it does not exist
      if(jac_f_.isNull()) jac_f_ = f_.jacobian(DAE_X,DAE_ODE);
      jac_f_.init();
      
      // Pass to CVodes
      flag = CVDlsSetDenseJacFn(mem_, djac_wrapper);
      if(flag!=CV_SUCCESS) cvodes_error("CVDlsSetDenseJacFn",flag);
      
    }
  } else if(getOption("linear_solver")=="banded") {
    // Banded jacobian
    flag = CVBand(mem_, nx_, getOption("upper_bandwidth").toInt(), getOption("lower_bandwidth").toInt());
    if(flag!=CV_SUCCESS) cvodes_error("CVBand",flag);
    if(exact_jacobian_){
      flag = CVDlsSetBandJacFn(mem_, bjac_wrapper);
      if(flag!=CV_SUCCESS) cvodes_error("CVDlsSetBandJacFn",flag);
    }
  } else if(getOption("linear_solver")=="iterative") {
    // Sparse (iterative) solver  

    // Preconditioning type
    int pretype;
    if(getOption("pretype")=="none")               pretype = PREC_NONE;
    else if(getOption("pretype")=="left")          pretype = PREC_LEFT;
    else if(getOption("pretype")=="right")         pretype = PREC_RIGHT;
    else if(getOption("pretype")=="both")          pretype = PREC_BOTH;
    else                                           throw CasadiException("Unknown preconditioning type");

    // Max dimension of the Krylov space
    int maxl = getOption("max_krylov");

    // Attach the sparse solver  
    if(getOption("iterative_solver")=="gmres"){
      flag = CVSpgmr(mem_, pretype, maxl);
      if(flag!=CV_SUCCESS) cvodes_error("CVBand",flag);      
    } else if(getOption("iterative_solver")=="bcgstab") {
      flag = CVSpbcg(mem_, pretype, maxl);
      if(flag!=CV_SUCCESS) cvodes_error("CVSpbcg",flag);
    } else if(getOption("iterative_solver")=="tfqmr") {
      flag = CVSptfqmr(mem_, pretype, maxl);
      if(flag!=CV_SUCCESS) cvodes_error("CVSptfqmr",flag);
    } else throw CasadiException("CVODES: Unknown sparse solver");
      
    // Attach functions for jacobian information
    if(exact_jacobian_){
      flag = CVSpilsSetJacTimesVecFn(mem_, jtimes_wrapper);
      if(flag!=CV_SUCCESS) cvodes_error("CVSpilsSetJacTimesVecFn",flag);      
    }
    
    // Add a preconditioner
    if(bool(getOption("use_preconditioner"))){
      // Make sure that a Jacobian has been provided
      if(jac_.isNull()) throw CasadiException("CVodesInternal::init(): No Jacobian has been provided.");

      // Make sure that a linear solver has been providided
      if(linsol_.isNull()) throw CasadiException("CVodesInternal::init(): No user defined linear solver has been provided.");

      // Pass to IDA
      flag = CVSpilsSetPreconditioner(mem_, psetup_wrapper, psolve_wrapper);
      if(flag != CV_SUCCESS) cvodes_error("CVSpilsSetPreconditioner",flag);
    }    
  } else if(getOption("linear_solver")=="user_defined") {
    initUserDefinedLinearSolver();
  } else throw CasadiException("Unknown linear solver ");

  // Set user data
  flag = CVodeSetUserData(mem_,this);
  if(flag!=CV_SUCCESS) cvodes_error("CVodeSetUserData",flag);

  // Quadrature equations
  if(nq_>0){
    // Allocate n-vectors for quadratures
    yQ_ = N_VMake_Serial(nq_,&output(INTEGRATOR_QF).front());

    // Initialize quadratures in CVodes
    N_VConst(0.0, yQ_);
    flag = CVodeQuadInit(mem_, rhsQ_wrapper, yQ_);
    if(flag != CV_SUCCESS) cvodes_error("CVodeQuadInit",flag);
    
    // Should the quadrature errors be used for step size control?
    if(getOption("quad_err_con").toInt()){
      flag = CVodeSetQuadErrCon(mem_, true);
      if(flag != CV_SUCCESS) cvodes_error("IDASetQuadErrCon",flag);
      
      // Quadrature error tolerances
      flag = CVodeQuadSStolerances(mem_, reltol_, abstol_); // TODO: vector absolute tolerances
      if(flag != CV_SUCCESS) cvodes_error("CVodeQuadSStolerances",flag);
    }
  }
  
    // Forward sensitivity problem
    if(nfdir_>0){
      // Allocate n-vectors
      yS0_.resize(nfdir_,0);
      yS_.resize(nfdir_,0);
      for(int i=0; i<nfdir_; ++i){
        yS0_[i] = N_VMake_Serial(nx_,&fwdSeed(INTEGRATOR_X0,i).data()[0]);
        yS_[i] = N_VMake_Serial(nx_,&fwdSens(INTEGRATOR_XF,i).data()[0]);
      }

      // Allocate n-vectors for quadratures
      if(nq_>0){
        yQS_.resize(nfdir_,0);
        for(int i=0; i<nfdir_; ++i){
          yQS_[i] = N_VMake_Serial(nq_,&fwdSens(INTEGRATOR_QF,i).front());
        }
      }
      
    // Calculate all forward sensitivity right hand sides at once?
    bool all_at_once = getOption("fsens_all_at_once");
      
    // Get the sensitivity method
    if(getOption("sensitivity_method")=="simultaneous") ism_ = CV_SIMULTANEOUS;
    else if(getOption("sensitivity_method")=="staggered") ism_ = all_at_once ? CV_STAGGERED : CV_STAGGERED1;
    else throw CasadiException("CVodes: Unknown sensitivity method");
  
    // Initialize forward sensitivities
    if(finite_difference_fsens_){
      // Use finite differences to calculate the residual in the forward sensitivity equations
      if(all_at_once){
        flag = CVodeSensInit(mem_,nfdir_,ism_,0,getPtr(yS0_));
        if(flag != CV_SUCCESS) cvodes_error("CVodeSensInit",flag);
      } else {
        flag = CVodeSensInit1(mem_,nfdir_,ism_,0,getPtr(yS0_));
        if(flag != CV_SUCCESS) cvodes_error("CVodeSensInit1",flag);
      }
      
      // Pass pointer to parameters
      flag = CVodeSetSensParams(mem_,&input(INTEGRATOR_P).data()[0],0,0);
      if(flag != CV_SUCCESS) cvodes_error("CVodeSetSensParams",flag);

      //  CVodeSetSensDQMethod

    } else {
      if(all_at_once){
        // Use AD to calculate the residual in the forward sensitivity equations
        flag = CVodeSensInit(mem_,nfdir_,ism_,rhsS_wrapper,getPtr(yS0_));
        if(flag != CV_SUCCESS) cvodes_error("CVodeSensInit",flag);
      } else {
        flag = CVodeSensInit1(mem_,nfdir_,ism_,rhsS1_wrapper,getPtr(yS0_));
        if(flag != CV_SUCCESS) cvodes_error("CVodeSensInit",flag);
      }
    }
    
    // Set tolerances
    vector<double> fsens_abstol(nfdir_,fsens_abstol_);
    
    flag = CVodeSensSStolerances(mem_,fsens_reltol_,getPtr(fsens_abstol));
    if(flag != CV_SUCCESS) cvodes_error("CVodeSensSStolerances",flag);
    
    // Set optional inputs
    bool errconS = getOption("fsens_err_con");
    flag = CVodeSetSensErrCon(mem_, errconS);
    if(flag != CV_SUCCESS) cvodes_error("CVodeSetSensErrCon",flag);
    
    // Quadrature equations
    if(nq_>0){
      for(vector<N_Vector>::iterator it=yQS_.begin(); it!=yQS_.end(); ++it) N_VConst(0.0,*it);
      flag = CVodeQuadSensInit(mem_, rhsQS_wrapper, getPtr(yQS_));
      if(flag != CV_SUCCESS) cvodes_error("CVodeQuadSensInit",flag);

      // Set tolerances
      flag = CVodeQuadSensSStolerances(mem_,fsens_reltol_,getPtr(fsens_abstol));
      if(flag != CV_SUCCESS) cvodes_error("CVodeQuadSensSStolerances",flag);
    }
  } // enable fsens
    
  // Adjoint sensitivity problem
  whichB_.resize(nadir_);

  // Allocate n-vectors
  yB0_.resize(nadir_,0);
  yB_.resize(nadir_,0);
  for(int i=0; i<nadir_; ++i){
    yB0_[i] = N_VMake_Serial(nx_,&adjSeed(INTEGRATOR_XF,i).front());
    yB_[i] = N_VMake_Serial(nx_,&adjSens(INTEGRATOR_X0,i).front());
  }

  // Allocate n-vectors for quadratures
  yQB_.resize(nadir_,0);
  for(int i=0; i<nadir_; ++i){
    casadi_assert(adjSens(INTEGRATOR_P,i).size()==np_);
    yQB_[i] = N_VMake_Serial(np_,&adjSens(INTEGRATOR_P,i).front());
  }
  
  if(nadir_>0){
    // Get the number of steos per checkpoint
    int Nd = getOption("steps_per_checkpoint");

    // Get the interpolation type
    int interpType;
    if(getOption("interpolation_type")=="hermite")
      interpType = CV_HERMITE;
    else if(getOption("interpolation_type")=="polynomial")
      interpType = CV_POLYNOMIAL;
    else throw CasadiException("\"interpolation_type\" must be \"hermite\" or \"polynomial\"");
      
    // Initialize adjoint sensitivities
    flag = CVodeAdjInit(mem_, Nd, interpType);
    if(flag != CV_SUCCESS) cvodes_error("CVodeAdjInit",flag);
  }
        
  is_init = true;
  isInitAdj_ = false;
}


void CVodesInternal::initAdj(){
  int flag;

  for(int dir=0; dir<nadir_; ++dir){

      // Create backward problem (use the same lmm and iter)
      flag = CVodeCreateB(mem_, lmm_, iter_, &whichB_[dir]);
      if(flag != CV_SUCCESS) cvodes_error("CVodeCreateB",flag);
      
      // Initialize the backward problem
      double tB0 = tf_;
      flag = CVodeInitB(mem_, whichB_[dir], rhsB_wrapper, tB0, yB0_[dir]);
      if(flag != CV_SUCCESS) cvodes_error("CVodeInitB",flag);

      // Set tolerances
      flag = CVodeSStolerancesB(mem_, whichB_[dir], asens_reltol_, asens_abstol_);
      if(flag!=CV_SUCCESS) cvodes_error("CVodeSStolerancesB",flag);

      // User data
      flag = CVodeSetUserDataB(mem_, whichB_[dir], this);
      if(flag != CV_SUCCESS) cvodes_error("CVodeSetUserDataB",flag);

      // attach linear solver to backward problem
      if(getOption("asens_linear_solver")=="dense"){
      // Dense jacobian
      flag = CVDenseB(mem_, whichB_[dir], nx_);
      if(flag!=CV_SUCCESS) cvodes_error("CVDenseB",flag);
      } else if(getOption("asens_linear_solver")=="banded") {
      // Banded jacobian
      flag = CVBandB(mem_, whichB_[dir], nx_, getOption("asens_upper_bandwidth").toInt(), getOption("asens_lower_bandwidth").toInt());
      if(flag!=CV_SUCCESS) cvodes_error("CVBandB",flag);
    } else if(getOption("asens_linear_solver")=="iterative") {
      // Sparse jacobian
      // Preconditioning type
      int pretype;
      if(getOption("asens_pretype")=="none")               pretype = PREC_NONE;
      else if(getOption("asens_pretype")=="left")          pretype = PREC_LEFT;
      else if(getOption("asens_pretype")=="right")         pretype = PREC_RIGHT;
      else if(getOption("asens_pretype")=="both")          pretype = PREC_BOTH;
      else                                            throw CasadiException("Unknown preconditioning type for backward problem");

      // Attach the sparse solver  
      int maxl = getOption("asens_max_krylov");
      if(getOption("asens_iterative_solver")=="gmres"){
        flag = CVSpgmrB(mem_, whichB_[dir], pretype, maxl);
        if(flag!=CV_SUCCESS) cvodes_error("CVSpgmrB",flag);      
      } else if(getOption("asens_iterative_solver")=="bcgstab") {
        flag = CVSpbcgB(mem_, whichB_[dir], pretype, maxl);
        if(flag!=CV_SUCCESS) cvodes_error("CVSpbcgB",flag);
      } else if(getOption("asens_iterative_solver")=="tfqmr") {
        flag = CVSptfqmrB(mem_, whichB_[dir], pretype, maxl);
        if(flag!=CV_SUCCESS) cvodes_error("CVSptfqmrB",flag);
      } else throw CasadiException("Unknown sparse solver for backward problem");
        
      // Attach functions for jacobian information
    } else throw CasadiException("Unknown linear solver for backward problem");

    // Quadratures for the adjoint problem

    N_VConst(0.0, yQB_[dir]);
    flag = CVodeQuadInitB(mem_,whichB_[dir],rhsQB_wrapper,yQB_[dir]);
    if(flag!=CV_SUCCESS) cvodes_error("CVodeQuadInitB",flag);
    
    if(getOption("quad_err_con").toInt()){
      flag = CVodeSetQuadErrConB(mem_, whichB_[dir],true);
      if(flag != CV_SUCCESS) cvodes_error("CVodeSetQuadErrConB",flag);
        
      flag = CVodeQuadSStolerancesB(mem_, whichB_[dir], asens_reltol_, asens_abstol_);
      if(flag != CV_SUCCESS) cvodes_error("CVodeQuadSStolerancesB",flag);
    }
  }
  
  // Mark initialized
  isInitAdj_ = true;
}

void CVodesInternal::rhs(double t, const double* y, double* ydot){
  if(monitor_rhs_){
      cout << "CVodesInternal::rhs: begin" << endl;
  }

  // Get time
  time1 = clock();

  // Pass input
<<<<<<< HEAD
  f_.setInput(t,DAE_T);
  f_.setInput(y,DAE_X);
  f_.setInput(input(INTEGRATOR_P),DAE_P);

  if(monitor_rhs_) {
    cout << "t       = " << f_.input(DAE_T) << endl;
    cout << "y       = " << f_.input(DAE_X) << endl;
    cout << "p       = " << f_.input(DAE_P) << endl;
=======
  fd_.setInput(&t,DAE_T);
  fd_.setInput(y,DAE_Y);
  fd_.setInput(input(INTEGRATOR_P),DAE_P);

  if(monitor_rhs_) {
    cout << "t       = " << t << endl;
    cout << "y       = " << fd_.input(DAE_Y) << endl;
    cout << "p       = " << fd_.input(DAE_P) << endl;
>>>>>>> c7fdb5b2
  }
    // Evaluate
  f_.evaluate();

  if(monitor_rhs_) {
    cout << "ydot       = " << f_.output(DAE_ODE)<< endl;
  }
    
  // Get results
  f_.getOutput(ydot);

  // Log time
  time2 = clock();
  t_res += double(time2-time1)/CLOCKS_PER_SEC;

  if(monitor_rhs_){
   cout << "CVodesInternal::rhs: end" << endl;
  }

}

int CVodesInternal::rhs_wrapper(double t, N_Vector y, N_Vector ydot, void *user_data){
try{
    casadi_assert(user_data);
    CVodesInternal *this_ = (CVodesInternal*)user_data;
    this_->rhs(t,NV_DATA_S(y),NV_DATA_S(ydot));
    return 0;
  } catch(exception& e){
    cerr << "rhs failed: " << e.what() << endl;
    return 1;
  }
}
  
void CVodesInternal::reset(int nfdir, int nadir){
  if(monitored("reset")){
    cout << "initial state: " << endl;
    cout << "p = " << input(INTEGRATOR_P) << endl;
    cout << "x0 = " << input(INTEGRATOR_X0) << endl;
  }

  // Reset timers
  t_res = t_fres = t_jac = t_lsolve = t_lsetup_jac = t_lsetup_fac = 0;
  
  fsens_order_ = nfdir>0;
  asens_order_ = nadir>0;
  
  // Get the time horizon
  t_ = t0_;

  // Re-initialize
  int flag = CVodeReInit(mem_, t0_, y0_);
  if(flag!=CV_SUCCESS) cvodes_error("CVodeReInit",flag);
  
  // Re-initialize quadratures
  if(nq_>0){
    N_VConst(0.0,yQ_);
    flag = CVodeQuadReInit(mem_, yQ_);
    if(flag != CV_SUCCESS) cvodes_error("CVodeQuadReInit",flag);
  }
  
  // Re-initialize sensitivities
  if(fsens_order_>0){
    flag = CVodeSensReInit(mem_,ism_,getPtr(yS0_));
    if(flag != CV_SUCCESS) cvodes_error("CVodeSensReInit",flag);
    
    if(nq_>0){
      for(vector<N_Vector>::iterator it=yQS_.begin(); it!=yQS_.end(); ++it) N_VConst(0.0,*it);
      flag = CVodeQuadSensReInit(mem_, getPtr(yQS_));
      if(flag != CV_SUCCESS) cvodes_error("CVodeQuadSensReInit",flag);
    }
  } else {
    // Turn of sensitivities
    flag = CVodeSensToggleOff(mem_);
    if(flag != CV_SUCCESS) cvodes_error("CVodeSensToggleOff",flag);
  }
  
  // Set the stop time of the integration -- don't integrate past this point
  if(stop_at_end_) setStopTime(tf_);
}

void CVodesInternal::integrate(double t_out){
   log("CVODES::integrate begin");
  int flag;
    
  // tolerance
  double ttol = 1e-9;
  if(fabs(t_-t_out)<ttol){
    copy(input(INTEGRATOR_X0).begin(),input(INTEGRATOR_X0).end(),output(INTEGRATOR_XF).begin());
    if(fsens_order_>0){
      for(int i=0; i<nfdir_; ++i){
        copy(fwdSeed(INTEGRATOR_X0,i).begin(),fwdSeed(INTEGRATOR_X0,i).end(),fwdSens(INTEGRATOR_XF,i).begin());
      }
    }
    return;
  }
  if(asens_order_>0){
    int ncheck; // number of checkpoints stored so far
    flag = CVodeF(mem_, t_out, y_, &t_, CV_NORMAL,&ncheck);
    if(flag!=CV_SUCCESS && flag!=CV_TSTOP_RETURN) cvodes_error("CVodeF",flag);
    
  } else {
    flag = CVode(mem_, t_out, y_, &t_, CV_NORMAL);
    if(flag!=CV_SUCCESS && flag!=CV_TSTOP_RETURN) cvodes_error("CVode",flag);
  }
  
  if(nq_>0){
    double tret;
    flag = CVodeGetQuad(mem_, &tret, yQ_);
    if(flag!=CV_SUCCESS) cvodes_error("CVodeGetQuad",flag);
  }
  
  if(fsens_order_>0){
    // Get the sensitivities
    flag = CVodeGetSens(mem_, &t_, getPtr(yS_));
    if(flag != CV_SUCCESS) cvodes_error("CVodeGetSens",flag);
    
    if(nq_>0){
      double tret;
      flag = CVodeGetQuadSens(mem_, &tret, getPtr(yQS_));
      if(flag != CV_SUCCESS) cvodes_error("CVodeGetQuadSens",flag);
    }
  }

  
  // Print statistics
  if(getOption("print_stats")) printStats(std::cout);
  
  log("CVODES::integrate end");
}

void CVodesInternal::resetAdj(){
  int flag;
  
  if(isInitAdj_){
    for(int dir=0; dir<nadir_; ++dir){
      flag = CVodeReInitB(mem_, whichB_[dir], tf_, yB0_[dir]);
      if(flag != CV_SUCCESS) cvodes_error("CVodeReInitB",flag);

      N_VConst(0.0,yQB_.at(dir));
      flag = CVodeQuadReInitB(mem_,whichB_[dir],yQB_[dir]);
      if(flag!=CV_SUCCESS) cvodes_error("CVodeQuadReInitB",flag);
    }
  } else {
    // Initialize the adjoint integration
    initAdj();
  }
}

void CVodesInternal::integrateAdj(double t_out){
  int flag;
  
  // Integrate backwards to t_out
  flag = CVodeB(mem_, t_out, CV_NORMAL);
  if(flag<CV_SUCCESS) cvodes_error("CVodeB",flag);

  // Get the sensitivities
  double tret;
  for(int dir=0; dir<nadir_; ++dir){
    flag = CVodeGetB(mem_, whichB_[dir], &tret, yB_[dir]);
    if(flag!=CV_SUCCESS) cvodes_error("CVodeGetB",flag);

    flag = CVodeGetQuadB(mem_, whichB_[dir], &tret, yQB_[dir]);
    if(flag!=CV_SUCCESS) cvodes_error("CVodeGetQuadB",flag);
  }
}

void CVodesInternal::printStats(std::ostream &stream) const{

    long nsteps, nfevals, nlinsetups, netfails;
    int qlast, qcur;
    double hinused, hlast, hcur, tcur;
    
    int flag;

    flag = CVodeGetIntegratorStats(mem_, &nsteps, &nfevals,&nlinsetups, &netfails, &qlast, &qcur,&hinused, &hlast, &hcur, &tcur);
    if(flag!=CV_SUCCESS) cvodes_error("CVodeGetIntegratorStats",flag);


    long nfevalsLS_spils=0, nfevalsLS_dls=0, nfevalsBP=0;
    
    flag = flag = CVSpilsGetNumRhsEvals(mem_, &nfevalsLS_spils);
    if(flag!=CV_SUCCESS) cvodes_error("CVSpilsGetNumRhsEvals",flag);
    
    flag = CVDlsGetNumRhsEvals(mem_, &nfevalsLS_dls);
    if(flag!=CV_SUCCESS) cvodes_error("CVDlsGetNumRhsEvals",flag);
    
    //flag = CVBandPrecGetNumRhsEvals(mem_, &nfevalsBP);
    //if(flag!=CV_SUCCESS) cvodes_error("CVBandPrecGetNumRhsEvals",flag);
    
    stream << "number of steps taken by CVODES: " << nsteps << std::endl;
    stream << "number of calls to the user's f function: " << nfevals + nfevalsLS_spils + nfevalsLS_dls << std::endl;
    stream << "   main solver                      : " << nfevals << std::endl;
    stream << "   finite diff (SPILS linear solver): " << nfevalsLS_spils << std::endl;
    stream << "   finite diff (DLS linear solver)  : " << nfevalsLS_dls << std::endl;
    //stream << "   finite diff (preconditionar)     : " << nfevalsBP << std::endl;
    stream << "number of calls made to the linear solver setup function: " << nlinsetups << std::endl;
    stream << "number of error test failures: " << netfails << std::endl;
    stream << "method order used on the last internal step: " << qlast << std::endl;
    stream << "method order to be used on the next internal step: " << qcur << std::endl;
    stream << "actual value of initial step size: " << hinused << std::endl;
    stream << "step size taken on the last internal step: " << hlast << std::endl;
    stream << "step size to be attempted on the next internal step: " << hcur << std::endl;
    stream << "current internal time reached: " << tcur << std::endl;
    stream << std::endl;

    stream << "Time spent in the ODE residual: " << t_res << " s." << endl;
    stream << "Time spent in the forward sensitivity residual: " << t_fres << " s." << endl;
    stream << "Time spent in the jacobian function or jacobian times vector function: " << t_jac << " s." << endl;
    stream << "Time spent in the linear solver solve function: " << t_lsolve << " s." << endl;
    stream << "Time spent to generate the jacobian in the linear solver setup function: " << t_lsetup_jac << " s." << endl;
    stream << "Time spent to factorize the jacobian in the linear solver setup function: " << t_lsetup_fac << " s." << endl;
    stream << std::endl;

    
    
#if 0
  // Quadrature
  if(ops.quadrature && ocp.hasFunction(LTERM)){
      long nfQevals, nQetfails;
      flag = CVodeGetQuadStats(cvode_mem_[k], &nfQevals, &nQetfails);  
      if(flag != CV_SUCCESS) throw "Error in CVodeGetQuadStats";

      stream << "Quadrature: " << std::endl;
      stream << "number of calls made to the user's quadrature right-hand side function: " << nfQevals << std::endl;
      stream << "number of local error test failures due to quadrature variables: " <<  nQetfails << std::endl;
      stream << std::endl;
}
#endif
}
  
map<int,string> CVodesInternal::calc_flagmap(){
  map<int,string> f;
  f[CV_SUCCESS] = "CV_SUCCESS";
  f[CV_TSTOP_RETURN] = "CV_TSTOP_RETURN";
  f[CV_ROOT_RETURN] = "CV_ROOT_RETURN";
  f[CV_WARNING] = "CV_WARNING";
  f[CV_WARNING] = "CV_WARNING";
  f[CV_TOO_MUCH_WORK] = "CV_TOO_MUCH_WORK";
  f[CV_TOO_MUCH_ACC] = "CV_TOO_MUCH_ACC";
  f[CV_ERR_FAILURE] = "CV_ERR_FAILURE";
  f[CV_CONV_FAILURE] = "CV_CONV_FAILURE";
  f[CV_LINIT_FAIL] = "CV_LINIT_FAIL";
  f[CV_LSETUP_FAIL] = "CV_LSETUP_FAIL";
  f[CV_LSOLVE_FAIL] = "CV_LSOLVE_FAIL";
  f[CV_RHSFUNC_FAIL] = "CV_RHSFUNC_FAIL";
  f[CV_FIRST_RHSFUNC_ERR] = "CV_FIRST_RHSFUNC_ERR";
  f[CV_UNREC_RHSFUNC_ERR] = "CV_UNREC_RHSFUNC_ERR";
  f[CV_RTFUNC_FAIL] = "CV_RTFUNC_FAIL";
  f[CV_MEM_FAIL] = "CV_MEM_FAIL";
  f[CV_ILL_INPUT] = "CV_ILL_INPUT";
  f[CV_NO_MALLOC] = "CV_NO_MALLOC";
  f[CV_BAD_K] = "CV_BAD_K";
  f[CV_BAD_T] = "CV_BAD_T";
  f[CV_BAD_DKY] = "CV_BAD_DKY";
  f[CV_TOO_CLOSE] = "CV_TOO_CLOSE";
  f[CV_QRHSFUNC_FAIL] = "CV_QRHSFUNC_FAIL";
  f[CV_FIRST_QRHSFUNC_ERR] = "CV_FIRST_QRHSFUNC_ERR";
  f[CV_REPTD_QRHSFUNC_ERR] = "CV_REPTD_QRHSFUNC_ERR";
  f[CV_UNREC_QRHSFUNC_ERR] = "CV_UNREC_QRHSFUNC_ERR";
  f[CV_NO_SENS ] = "CV_NO_SENS ";
  f[CV_SRHSFUNC_FAIL] = "CV_SRHSFUNC_FAIL";
  return f;
}
  
map<int,string> CVodesInternal::flagmap = CVodesInternal::calc_flagmap();

void CVodesInternal::cvodes_error(const string& module, int flag){
  // Find the error
  map<int,string>::const_iterator it = flagmap.find(flag);
  
  stringstream ss;
  if(it == flagmap.end()){
    ss << "Unknown error (" << flag << ") from module \"" << module << "\".";
  } else {
    ss << "Module \"" << module << "\" returned flag \"" << it->second << "\".";
  }
  ss << " Consult Cvodes documentation.";
  casadi_error(ss.str());
}
  
void CVodesInternal::ehfun_wrapper(int error_code, const char *module, const char *function, char *msg, void *eh_data){
try{
    casadi_assert(eh_data);
    CVodesInternal *this_ = (CVodesInternal*)eh_data;
    this_->ehfun(error_code,module,function,msg);        
  } catch(exception& e){
    cerr << "ehfun failed: " << e.what() << endl;
  }
}
  
void CVodesInternal::ehfun(int error_code, const char *module, const char *function, char *msg){
  if(!disable_internal_warnings_){
    cerr << msg << endl;
  }
}

void CVodesInternal::rhsS(int Ns, double t, N_Vector y, N_Vector ydot, N_Vector *yS, N_Vector *ySdot, N_Vector tmp1, N_Vector tmp2){
  casadi_assert(Ns==nfdir_);

  // Record the current cpu time
  time1 = clock();
  
    // Pass input
<<<<<<< HEAD
  f_.setInput(t,DAE_T);
  f_.setInput(NV_DATA_S(y),DAE_X);
  f_.setInput(input(INTEGRATOR_P),DAE_P);
=======
  fd_.setInput(&t,DAE_T);
  fd_.setInput(NV_DATA_S(y),DAE_Y);
  fd_.setInput(input(INTEGRATOR_P),DAE_P);
>>>>>>> c7fdb5b2

   // Calculate the forward sensitivities, nfdir_f_ directions at a time
   for(int j=0; j<nfdir_; j += nfdir_f_){
     for(int dir=0; dir<nfdir_f_ && j+dir<nfdir_; ++dir){
       // Pass forward seeds 
<<<<<<< HEAD
       f_.setFwdSeed(0.0,DAE_T,dir);
       f_.setFwdSeed(NV_DATA_S(yS[j+dir]),DAE_X,dir);
       f_.setFwdSeed(fwdSeed(INTEGRATOR_P,j+dir),DAE_P,dir);
=======
       fd_.fwdSeed(DAE_T,dir).setZero();
       fd_.setFwdSeed(NV_DATA_S(yS[j+dir]),DAE_Y,dir);
       fd_.setFwdSeed(fwdSeed(INTEGRATOR_P,j+dir),DAE_P,dir);
>>>>>>> c7fdb5b2
     }

     // Evaluate the AD forward algorithm
     f_.evaluate(nfdir_f_,0);
      
     // Get the output seeds
     for(int dir=0; dir<nfdir_f_ && j+dir<nfdir_; ++dir){
       f_.getFwdSens(NV_DATA_S(ySdot[j+dir]),DAE_ODE,dir);
     }
   }
  
  // Record timings
  time2 = clock();
  t_fres += double(time2-time1)/CLOCKS_PER_SEC;
}

int CVodesInternal::rhsS_wrapper(int Ns, double t, N_Vector y, N_Vector ydot, N_Vector *yS, N_Vector *ySdot, void *user_data, N_Vector tmp1, N_Vector tmp2){
try{
    casadi_assert(user_data);
    CVodesInternal *this_ = (CVodesInternal*)user_data;
    this_->rhsS(Ns,t,y,ydot,yS,ySdot,tmp1,tmp2);
    return 0;
  } catch(exception& e){
    cerr << "fs failed: " << e.what() << endl;
    return 1;
  }
}

void CVodesInternal::rhsS1(int Ns, double t, N_Vector y, N_Vector ydot, int iS, N_Vector yS, N_Vector ySdot, N_Vector tmp1, N_Vector tmp2){
  casadi_assert(Ns==nfdir_);
  
    // Pass input
<<<<<<< HEAD
  f_.setInput(t,DAE_T);
  f_.setInput(NV_DATA_S(y),DAE_X);
  f_.setInput(input(INTEGRATOR_P),DAE_P);

  // Pass forward seeds
  f_.setFwdSeed(0.0,DAE_T);
  f_.setFwdSeed(NV_DATA_S(yS),DAE_X);
  f_.setFwdSeed(fwdSeed(INTEGRATOR_P,iS),DAE_P);
=======
  fd_.setInput(&t,DAE_T);
  fd_.setInput(NV_DATA_S(y),DAE_Y);
  fd_.setInput(input(INTEGRATOR_P),DAE_P);

  // Pass forward seeds
  fd_.fwdSeed(DAE_T).setZero();
  fd_.setFwdSeed(NV_DATA_S(yS),DAE_Y);
  fd_.setFwdSeed(fwdSeed(INTEGRATOR_P,iS),DAE_P);
>>>>>>> c7fdb5b2
    
  // Evaluate the AD forward algorithm
  f_.evaluate(1,0);
  
  // Get the fwd sensitivities
  f_.getFwdSens(NV_DATA_S(ySdot));
}

int CVodesInternal::rhsS1_wrapper(int Ns, double t, N_Vector y, N_Vector ydot, int iS, N_Vector yS, N_Vector ySdot, void *user_data, N_Vector tmp1, N_Vector tmp2){
try{
    casadi_assert(user_data);
    CVodesInternal *this_ = (CVodesInternal*)user_data;
    this_->rhsS1(Ns,t,y,ydot,iS,yS,ySdot,tmp1,tmp2);
    return 0;
  } catch(exception& e){
    cerr << "fs failed: " << e.what() << endl;
    return 1;
  }
}

int CVodesInternal::rhsQ_wrapper(double t, N_Vector yy, N_Vector rhsQ, void *user_data){
try{
    casadi_assert(user_data);
    CVodesInternal *this_ = (CVodesInternal*)user_data;
    this_->rhsQ(t,NV_DATA_S(yy),NV_DATA_S(rhsQ));
    return 0;
  } catch(exception& e){
    cerr << "rhsQ failed: " << e.what() << endl;;
    return 1;
  }
}

void CVodesInternal::rhsQ(double t, const double* yy, double* rhsQ){
<<<<<<< HEAD
  // Pass input
  f_.setInput(t,DAE_T);
  f_.setInput(yy,DAE_X);
  f_.setInput(input(INTEGRATOR_P),DAE_P);
=======
// Pass input
  fq_.setInput(&t,DAE_T);
  fq_.setInput(yy,DAE_Y);
  fq_.setInput(input(INTEGRATOR_P),DAE_P);
>>>>>>> c7fdb5b2

  // Evaluate
  f_.evaluate();
    
  // Get results
  f_.getOutput(rhsQ,DAE_QUAD);
}

void CVodesInternal::rhsQS(int Ns, double t, N_Vector y, N_Vector *yS, N_Vector yQdot, N_Vector *rhsvalQS, N_Vector tmp1, N_Vector tmp2){
  casadi_assert(Ns==nfdir_);
  
  // Pass input
<<<<<<< HEAD
  f_.setInput(t,DAE_T);
  f_.setInput(NV_DATA_S(y),DAE_X);
  f_.setInput(input(INTEGRATOR_P),DAE_P);

  for(int i=0; i<nfdir_; ++i){
    // Pass forward seeds
    f_.setFwdSeed(0.0,DAE_T);
    f_.setFwdSeed(NV_DATA_S(yS[i]),DAE_X);
    f_.setFwdSeed(fwdSeed(INTEGRATOR_P,i),DAE_P);
=======
  fq_.setInput(&t,DAE_T);
  fq_.setInput(NV_DATA_S(y),DAE_Y);
  fq_.setInput(input(INTEGRATOR_P),DAE_P);

  for(int i=0; i<nfdir_; ++i){
    // Pass forward seeds
    fq_.fwdSeed(DAE_T).setZero();
    fq_.setFwdSeed(NV_DATA_S(yS[i]),DAE_Y);
    fq_.setFwdSeed(fwdSeed(INTEGRATOR_P,i),DAE_P);
>>>>>>> c7fdb5b2

    // Evaluate the AD forward algorithm
    f_.evaluate(1,0);
      
    // Get the forward sensitivities
    f_.getFwdSens(NV_DATA_S(rhsvalQS[i]),DAE_QUAD);
  }
}

int CVodesInternal::rhsQS_wrapper(int Ns, double t, N_Vector y, N_Vector *yS, N_Vector yQdot, N_Vector *rhsvalQS, void *user_data, N_Vector tmp1, N_Vector tmp2){
try{
//    casadi_assert(user_data);
    CVodesInternal *this_ = (CVodesInternal*)user_data;
    if(!this_){
      // SUNDIALS BUG!!!
      for(int i=0; i<Ns; ++i) N_VConst(0.0,rhsvalQS[i]);
      return 0;
    }
    this_->rhsQS(Ns,t,y,yS,yQdot,rhsvalQS,tmp1,tmp2);
    return 0;
  } catch(exception& e){
    cerr << "rhsQS failed: " << e.what() << endl;;
    return 1;
  }
}

void CVodesInternal::rhsB(double t, const double* y, const double *yB, double* yBdot){
  if(monitor_rhsB_){
    cout << "CVodesInternal::rhsB: begin" << endl;
  }
    
  // Pass input
<<<<<<< HEAD
  f_.setInput(t,DAE_T);
  f_.setInput(y,DAE_X);
  f_.setInput(input(INTEGRATOR_P),DAE_P);
=======
  fd_.setInput(&t,DAE_T);
  fd_.setInput(y,DAE_Y);
  fd_.setInput(input(INTEGRATOR_P),DAE_P);
>>>>>>> c7fdb5b2

  // Pass adjoint seeds
  f_.setAdjSeed(yB,DAE_ODE);
  if(nq_>0){
    f_.setAdjSeed(adjSeed(INTEGRATOR_QF),DAE_QUAD);
  }

  if(monitor_rhsB_){
<<<<<<< HEAD
    cout << "t       = " << f_.input(DAE_T) << endl;
    cout << "y       = " << f_.input(DAE_X) << endl;
    cout << "p       = " << f_.input(DAE_P) << endl;
    cout << "aseed   = " << f_.adjSeed(DAE_ODE) << endl;
=======
    cout << "t       = " << t << endl;
    cout << "y       = " << fd_.input(DAE_Y) << endl;
    cout << "p       = " << fd_.input(DAE_P) << endl;
    cout << "aseed   = " << fd_.adjSeed(DAE_RES) << endl;
>>>>>>> c7fdb5b2
  }
  
  // Evaluate and tape
  f_.evaluate(0,1);

  if(monitor_rhsB_){
    cout << "f_asens = " << f_.adjSens(DAE_X) << endl;
  }
  
  // Save to output
  const vector<double>& fres = f_.adjSens(DAE_X).data();
  for(int i=0; i<nx_; ++i)
    yBdot[i] = -fres[i];

<<<<<<< HEAD
=======
  // If quadratures are included
  if(nq_>0){
    // Pass input to quadratures
    fq_.setInput(&t,DAE_T);
    fq_.setInput(y,DAE_Y);
    fq_.setInput(input(INTEGRATOR_P),DAE_P);

    // Pass adjoint seeds
    fq_.setAdjSeed(&adjSeed(INTEGRATOR_XF).data()[ny_],DAE_RES);

    // Evaluate
    fq_.evaluate(0,1);

    if(monitor_rhsB_){
      cout << "q_asens = " << fq_.adjSens(DAE_Y) << endl;
    }
    
    // Get the adjoint sensitivities
    const vector<double>& qres = fq_.adjSens(DAE_Y).data();
    
    // Copy to result
    for(int i=0; i<ny_; ++i)
      yBdot[i] -= qres[i];
  }

>>>>>>> c7fdb5b2
  if(monitor_rhsB_){
    cout << "CVodesInternal::rhsB: end" << endl;
  }

}

int CVodesInternal::rhsB_wrapper(double t, N_Vector y, N_Vector yB, N_Vector yBdot, void *user_dataB){
try{
    casadi_assert(user_dataB);
    CVodesInternal *this_ = (CVodesInternal*)user_dataB;
    this_->rhsB(t,NV_DATA_S(y),NV_DATA_S(yB),NV_DATA_S(yBdot));
    return 0;
  } catch(exception& e){
    cerr << "rhsB failed: " << e.what() << endl;;
    return 1;
  }
}

int CVodesInternal::rhsQB_wrapper(double t, N_Vector y, N_Vector yB, N_Vector qBdot, void *user_dataB){
  try{
    casadi_assert(user_dataB);
    CVodesInternal *this_ = (CVodesInternal*)user_dataB;
    this_->rhsQB(t,NV_DATA_S(y),NV_DATA_S(yB),NV_DATA_S(qBdot));
    return 0;
  } catch(exception& e){
    cerr << "rhsQB failed: " << e.what() << endl;;
    return 1;
  }
}

void CVodesInternal::rhsQB(double t, const double* y, const double* yB, double* qBdot){
 if(monitor_rhsQB_){
      cout << "CVodesInternal::rhsQB: begin" << endl;
  }

  // Pass input
<<<<<<< HEAD
  f_.setInput(t,DAE_T);
  f_.setInput(y,DAE_X);
  f_.setInput(input(INTEGRATOR_P),DAE_P);
  
  if(monitor_rhs_) {
    cout << "t       = " << f_.input(DAE_T) << endl;
    cout << "y       = " << f_.input(DAE_X) << endl;
    cout << "p       = " << f_.input(DAE_P) << endl;
  }

  // Pass adjoint seeds
  f_.setAdjSeed(yB,DAE_ODE);
  if(nq_>0){
    f_.setAdjSeed(adjSeed(INTEGRATOR_QF),DAE_QUAD);
  }
  
=======
  fd_.setInput(&t,DAE_T);
  fd_.setInput(y,DAE_Y);
  fd_.setInput(input(INTEGRATOR_P),DAE_P);
  
  if(monitor_rhs_) {
    cout << "t       = " << t << endl;
    cout << "y       = " << fd_.input(DAE_Y) << endl;
    cout << "p       = " << fd_.input(DAE_P) << endl;
  }

  // Pass adjoint seeds
  fd_.setAdjSeed(yB,DAE_RES);

>>>>>>> c7fdb5b2
  if(monitor_rhsQB_) {
    cout << "adjSeed       = " << f_.adjSeed(DAE_ODE) << endl;
  }

  // Evaluate
  f_.evaluate(0,1);

  // Save to output
  f_.getAdjSens(qBdot,DAE_P);
  
  if(monitor_rhsQB_) {
    cout << "adjSens       = " << f_.adjSens(DAE_P) << endl;
  }
    
<<<<<<< HEAD
=======
  // If quadratures are included
  if(nq_>0){
    // Pass input to quadratures
    fq_.setInput(&t,DAE_T);
    fq_.setInput(y,DAE_Y);
    fq_.setInput(input(INTEGRATOR_P),DAE_P);

    // Pass adjoint seeds
    fq_.setAdjSeed(&adjSeed(INTEGRATOR_XF).data()[ny_],DAE_RES);

    if(monitor_rhsQB_) {
      cout << "adjSeed  (quadrature) = " << fq_.adjSeed(DAE_RES) << endl;
    }
    
    // Evaluate
    fq_.evaluate(0,1);
    
    // Get the input seeds
    const vector<double>& qres = fq_.adjSens(DAE_P).data();
    
  
    if(monitor_rhsQB_) {
      cout << "adjSens   (quadrature)  = " << fq_.adjSens(DAE_P) << endl;
    }
  
    // Copy to result
    for(int i=0; i<np_; ++i){
      qBdot[i] += qres[i];
    }
  }
  
>>>>>>> c7fdb5b2
  // Negate as we are integrating backwards
  for(int i=0; i<np_; ++i)
    qBdot[i] *= -1;
    
  if(monitor_rhsQB_){
   cout << "CVodesInternal::rhsQB: end" << endl;
  }
}

int CVodesInternal::jtimes_wrapper(N_Vector v, N_Vector Jv, double t, N_Vector y, N_Vector fy, void *user_data, N_Vector tmp){
  try{
    casadi_assert(user_data);
    CVodesInternal *this_ = (CVodesInternal*)user_data;
    casadi_assert(this_->f_.fwdSens(DAE_ODE).size() == this_->nx_);
    casadi_assert(NV_LENGTH_S(v) == this_->nx_);
    casadi_assert(NV_LENGTH_S(Jv) == this_->nx_);
    this_->jtimes(NV_DATA_S(v),NV_DATA_S(Jv),t,NV_DATA_S(y),NV_DATA_S(fy),NV_DATA_S(tmp));
    return 0;
  } catch(exception& e){
    cerr << "jtimes failed: " << e.what() << endl;;
    return 1;
  }
}

void CVodesInternal::jtimes(const double *v, double* Jv, double t, const double* y, const double* fy, double* tmp){
  // Get time
  time1 = clock();

  // Pass input
<<<<<<< HEAD
  f_.setInput(t,DAE_T);
  f_.setInput(y,DAE_X);
  f_.setInput(input(INTEGRATOR_P),DAE_P);

  // Pass input seeds
  f_.setFwdSeed(0.0,DAE_T);
  f_.setFwdSeed(v,DAE_X);
  fill_n(f_.fwdSeed(DAE_P).begin(),np_,0.0);
=======
  fd_.setInput(&t,DAE_T);
  fd_.setInput(y,DAE_Y);
  fd_.setInput(input(INTEGRATOR_P),DAE_P);

  // Pass input seeds
  fd_.fwdSeed(DAE_T).setZero();
  fd_.setFwdSeed(v,DAE_Y);
  fill_n(fd_.fwdSeed(DAE_P).begin(),np_,0.0);
>>>>>>> c7fdb5b2
  
  // Evaluate
  f_.evaluate(1,0);

  // Get the output seeds
  f_.getFwdSens(Jv,DAE_ODE);
  
  // Log time duration
  time2 = clock();
  t_jac += double(time2-time1)/CLOCKS_PER_SEC;
}

int CVodesInternal::djac_wrapper(int N, double t, N_Vector y, N_Vector fy, DlsMat Jac, void *user_data,N_Vector tmp1, N_Vector tmp2, N_Vector tmp3){
  try{
    casadi_assert(user_data);
    CVodesInternal *this_ = (CVodesInternal*)user_data;
    this_->djac(N, t, y, fy, Jac, tmp1, tmp2, tmp3);
    return 0;
  } catch(exception& e){
    cerr << "djac failed: " << e.what() << endl;;
    return 1;
  }
}

void CVodesInternal::djac(int N, double t, N_Vector y, N_Vector fy, DlsMat Jac, N_Vector tmp1, N_Vector tmp2, N_Vector tmp3){
  // Get time
  time1 = clock();

  // Pass inputs to the jacobian function
<<<<<<< HEAD
  jac_f_.setInput(t,DAE_T);
  jac_f_.setInput(NV_DATA_S(y),DAE_X);
  jac_f_.setInput(f_.input(DAE_P),DAE_P);
=======
  jac_f_.setInput(&t,DAE_T);
  jac_f_.setInput(NV_DATA_S(y),DAE_Y);
  jac_f_.setInput(fd_.input(DAE_P),DAE_P);
>>>>>>> c7fdb5b2

  // Evaluate
  jac_f_.evaluate();
  
  // Get sparsity and non-zero elements
  const vector<int>& rowind = jac_f_.output().rowind();
  const vector<int>& col = jac_f_.output().col();
  const vector<double>& val = jac_f_.output().data();

  // Loop over rows
  for(int i=0; i<rowind.size()-1; ++i){
    // Loop over non-zero entries
    for(int el=rowind[i]; el<rowind[i+1]; ++el){
      // Get column
      int j = col[el];
      
      // Set the element
      DENSE_ELEM(Jac,i,j) = val[el];
    }
  }
  
  // Log time duration
  time2 = clock();
  t_jac += double(time2-time1)/CLOCKS_PER_SEC;
}

int CVodesInternal::bjac_wrapper(int N, int mupper, int mlower, double t, N_Vector y, N_Vector fy, DlsMat Jac, void *user_data,     
                        N_Vector tmp1, N_Vector tmp2, N_Vector tmp3){
  try{
    casadi_assert(user_data);
    CVodesInternal *this_ = (CVodesInternal*)user_data;
    this_->bjac(N, mupper, mlower, t, y, fy, Jac, tmp1, tmp2, tmp3);
    return 0;
  } catch(exception& e){
    cerr << "bjac failed: " << e.what() << endl;;
    return 1;
  }
}

void CVodesInternal::bjac(int N, int mupper, int mlower, double t, N_Vector y, N_Vector fy, DlsMat Jac, N_Vector tmp1, N_Vector tmp2, N_Vector tmp3){
  // Get time
  time1 = clock();

  // Pass inputs to the jacobian function
<<<<<<< HEAD
  jac_f_.setInput(t,DAE_T);
  jac_f_.setInput(NV_DATA_S(y),DAE_X);
  jac_f_.setInput(f_.input(DAE_P),DAE_P);
=======
  jac_f_.setInput(&t,DAE_T);
  jac_f_.setInput(NV_DATA_S(y),DAE_Y);
  jac_f_.setInput(fd_.input(DAE_P),DAE_P);
>>>>>>> c7fdb5b2

  // Evaluate
  jac_f_.evaluate();
  
  // Get sparsity and non-zero elements
  const vector<int>& rowind = jac_f_.output().rowind();
  const vector<int>& col = jac_f_.output().col();
  const vector<double>& val = jac_f_.output().data();

  // Loop over rows
  for(int i=0; i<rowind.size()-1; ++i){
    // Loop over non-zero entries
    for(int el=rowind[i]; el<rowind[i+1]; ++el){
      // Get column
      int j = col[el];
      
      // Set the element
      if(i-j>=-mupper && i-j<=mlower)
        BAND_ELEM(Jac,i,j) = val[el];
    }
  }
  
  // Log time duration
  time2 = clock();
  t_jac += double(time2-time1)/CLOCKS_PER_SEC;
}

void CVodesInternal::setStopTime(double tf){
  // Set the stop time of the integration -- don't integrate past this point
  int flag = CVodeSetStopTime(mem_, tf);
  if(flag != CV_SUCCESS) cvodes_error("CVodeSetStopTime",flag);
}

int CVodesInternal::psolve_wrapper(double t, N_Vector y, N_Vector fy, N_Vector r, N_Vector z, double gamma, double delta, int lr, void *user_data, N_Vector tmp){
  try{
    CVodesInternal *this_ = (CVodesInternal*)user_data;
    casadi_assert(this_);
    this_->psolve(t, y, fy, r, z, gamma, delta, lr, tmp);
    return 0;
  } catch(exception& e){
    cerr << "psolve failed: " << e.what() << endl;;
    return 1;
  }
}

int CVodesInternal::psetup_wrapper(double t, N_Vector y, N_Vector fy, booleantype jok, booleantype *jcurPtr, double gamma, void *user_data, N_Vector tmp1, N_Vector tmp2, N_Vector tmp3){
  try{
    CVodesInternal *this_ = (CVodesInternal*)user_data;
    casadi_assert(this_);
    this_->psetup(t, y, fy, jok, jcurPtr, gamma, tmp1, tmp2, tmp3);
    return 0;
  } catch(exception& e){
    cerr << "psetup failed: " << e.what() << endl;;
    return 1;
  }
}

void CVodesInternal::psolve(double t, N_Vector y, N_Vector fy, N_Vector r, N_Vector z, double gamma, double delta, int lr, N_Vector tmp){
  // Get time
  time1 = clock();

  // Copy input to output, if necessary
  if(r!=z){
    N_VScale(1.0, r, z);
  }

  // Solve the (possibly factorized) system 
  casadi_assert(linsol_.output().size()*nrhs_ == NV_LENGTH_S(z));
  linsol_.solve(NV_DATA_S(z),nrhs_);
  
  // Log time duration
  time2 = clock();
  t_lsolve += double(time2-time1)/CLOCKS_PER_SEC;
}

void CVodesInternal::psetup(double t, N_Vector y, N_Vector fy, booleantype jok, booleantype *jcurPtr, double gamma, N_Vector tmp1, N_Vector tmp2, N_Vector tmp3){
  // Get time
  time1 = clock();

  // Pass input to the jacobian function
  jac_.setInput(t,M_T);
  jac_.setInput(NV_DATA_S(y),M_Y);
  jac_.setInput(input(INTEGRATOR_P),M_P);
  jac_.setInput(gamma,M_GAMMA);

  // Evaluate jacobian
  jac_.evaluate();
  
  // Log time duration
  time2 = clock();
  t_lsetup_jac += double(time2-time1)/CLOCKS_PER_SEC;

  // Pass non-zero elements, scaled by -gamma, to the linear solver
  linsol_.setInput(jac_.output(),0);

  // Prepare the solution of the linear system (e.g. factorize) -- only if the linear solver inherits from LinearSolver
  linsol_.prepare();

  // Log time duration
  time1 = clock();
  t_lsetup_fac += double(time1-time2)/CLOCKS_PER_SEC;
}

void CVodesInternal::lsetup(CVodeMem cv_mem, int convfail, N_Vector ypred, N_Vector fpred, booleantype *jcurPtr, N_Vector vtemp1, N_Vector vtemp2, N_Vector vtemp3){
  // Current time
  double t = cv_mem->cv_tn;

  // Scaling factor before J
  double gamma = cv_mem->cv_gamma;

  // Call the preconditioner setup function (which sets up the linear solver)
  psetup(t, ypred, fpred, FALSE, jcurPtr, gamma, vtemp1, vtemp2, vtemp3);
}

int CVodesInternal::lsetup_wrapper(CVodeMem cv_mem, int convfail, N_Vector ypred, N_Vector fpred, booleantype *jcurPtr, N_Vector vtemp1, N_Vector vtemp2, N_Vector vtemp3){
  try{
    CVodesInternal *this_ = (CVodesInternal*)(cv_mem->cv_lmem);
    casadi_assert(this_);
    this_->lsetup(cv_mem, convfail, ypred, fpred, jcurPtr, vtemp1, vtemp2, vtemp3);
    return 0;
  } catch(exception& e){
    cerr << "lsetup failed: " << e.what() << endl;;
    return 1;
  }
}

void CVodesInternal::lsolve(CVodeMem cv_mem, N_Vector b, N_Vector weight, N_Vector ycur, N_Vector fcur){
  // Current time
  double t = cv_mem->cv_tn;

  // Scaling factor before J
  double gamma = cv_mem->cv_gamma;

  // Accuracy
  double delta = 0.0;
  
  // Left/right preconditioner
  int lr = 1;
  
  // Call the preconditioner solve function (which solves the linear system)
  psolve(t, ycur, fcur, b, b, gamma, delta, lr, 0);
}

int CVodesInternal::lsolve_wrapper(CVodeMem cv_mem, N_Vector b, N_Vector weight, N_Vector ycur, N_Vector fcur){
  try{
    CVodesInternal *this_ = (CVodesInternal*)(cv_mem->cv_lmem);
    casadi_assert(this_);
    this_->lsolve(cv_mem, b, weight, ycur, fcur);
    return 0;
  } catch(exception& e){
    cerr << "lsolve failed: " << e.what() << endl;;
    return 1;
  }
}

void CVodesInternal::initUserDefinedLinearSolver(){
  // Make sure that a Jacobian has been provided
  if(jac_.isNull()) throw CasadiException("CVodesInternal::initUserDefinedLinearSolver(): No Jacobian has been provided.");

  // Make sure that a linear solver has been providided
  if(linsol_.isNull()) throw CasadiException("CVodesInternal::initUserDefinedLinearSolver(): No user defined linear solver has been provided.");

  //  Set fields in the IDA memory
  CVodeMem cv_mem = CVodeMem(mem_);
  cv_mem->cv_lmem   = this;
  cv_mem->cv_lsetup = lsetup_wrapper;
  cv_mem->cv_lsolve = lsolve_wrapper;
  cv_mem->cv_setupNonNull = TRUE;
}

void CVodesInternal::setLinearSolver(const LinearSolver& linsol, const FX& jac){
  linsol_ = linsol;
  jac_ = jac;
}

FX CVodesInternal::getJacobian(){
  return jac_;
}
  
LinearSolver CVodesInternal::getLinearSolver(){
  return linsol_;
}


void CVodesInternal::deepCopyMembers(std::map<SharedObjectNode*,SharedObject>& already_copied){
  SundialsInternal::deepCopyMembers(already_copied);
  jac_f_ = deepcopy(jac_f_,already_copied);
}


} // namespace Sundials
} // namespace CasADi
<|MERGE_RESOLUTION|>--- conflicted
+++ resolved
@@ -470,25 +470,14 @@
   time1 = clock();
 
   // Pass input
-<<<<<<< HEAD
-  f_.setInput(t,DAE_T);
+  f_.setInput(&t,DAE_T);
   f_.setInput(y,DAE_X);
   f_.setInput(input(INTEGRATOR_P),DAE_P);
 
   if(monitor_rhs_) {
-    cout << "t       = " << f_.input(DAE_T) << endl;
+    cout << "t       = " << t << endl;
     cout << "y       = " << f_.input(DAE_X) << endl;
     cout << "p       = " << f_.input(DAE_P) << endl;
-=======
-  fd_.setInput(&t,DAE_T);
-  fd_.setInput(y,DAE_Y);
-  fd_.setInput(input(INTEGRATOR_P),DAE_P);
-
-  if(monitor_rhs_) {
-    cout << "t       = " << t << endl;
-    cout << "y       = " << fd_.input(DAE_Y) << endl;
-    cout << "p       = " << fd_.input(DAE_P) << endl;
->>>>>>> c7fdb5b2
   }
     // Evaluate
   f_.evaluate();
@@ -792,29 +781,17 @@
   time1 = clock();
   
     // Pass input
-<<<<<<< HEAD
-  f_.setInput(t,DAE_T);
+  f_.setInput(&t,DAE_T);
   f_.setInput(NV_DATA_S(y),DAE_X);
   f_.setInput(input(INTEGRATOR_P),DAE_P);
-=======
-  fd_.setInput(&t,DAE_T);
-  fd_.setInput(NV_DATA_S(y),DAE_Y);
-  fd_.setInput(input(INTEGRATOR_P),DAE_P);
->>>>>>> c7fdb5b2
 
    // Calculate the forward sensitivities, nfdir_f_ directions at a time
    for(int j=0; j<nfdir_; j += nfdir_f_){
      for(int dir=0; dir<nfdir_f_ && j+dir<nfdir_; ++dir){
        // Pass forward seeds 
-<<<<<<< HEAD
-       f_.setFwdSeed(0.0,DAE_T,dir);
+       f_.fwdSeed(DAE_T,dir).setZero();
        f_.setFwdSeed(NV_DATA_S(yS[j+dir]),DAE_X,dir);
        f_.setFwdSeed(fwdSeed(INTEGRATOR_P,j+dir),DAE_P,dir);
-=======
-       fd_.fwdSeed(DAE_T,dir).setZero();
-       fd_.setFwdSeed(NV_DATA_S(yS[j+dir]),DAE_Y,dir);
-       fd_.setFwdSeed(fwdSeed(INTEGRATOR_P,j+dir),DAE_P,dir);
->>>>>>> c7fdb5b2
      }
 
      // Evaluate the AD forward algorithm
@@ -847,25 +824,14 @@
   casadi_assert(Ns==nfdir_);
   
     // Pass input
-<<<<<<< HEAD
-  f_.setInput(t,DAE_T);
+  f_.setInput(&t,DAE_T);
   f_.setInput(NV_DATA_S(y),DAE_X);
   f_.setInput(input(INTEGRATOR_P),DAE_P);
 
   // Pass forward seeds
-  f_.setFwdSeed(0.0,DAE_T);
+  f_.fwdSeed(DAE_T).setZero();
   f_.setFwdSeed(NV_DATA_S(yS),DAE_X);
   f_.setFwdSeed(fwdSeed(INTEGRATOR_P,iS),DAE_P);
-=======
-  fd_.setInput(&t,DAE_T);
-  fd_.setInput(NV_DATA_S(y),DAE_Y);
-  fd_.setInput(input(INTEGRATOR_P),DAE_P);
-
-  // Pass forward seeds
-  fd_.fwdSeed(DAE_T).setZero();
-  fd_.setFwdSeed(NV_DATA_S(yS),DAE_Y);
-  fd_.setFwdSeed(fwdSeed(INTEGRATOR_P,iS),DAE_P);
->>>>>>> c7fdb5b2
     
   // Evaluate the AD forward algorithm
   f_.evaluate(1,0);
@@ -899,17 +865,10 @@
 }
 
 void CVodesInternal::rhsQ(double t, const double* yy, double* rhsQ){
-<<<<<<< HEAD
   // Pass input
-  f_.setInput(t,DAE_T);
+  f_.setInput(&t,DAE_T);
   f_.setInput(yy,DAE_X);
   f_.setInput(input(INTEGRATOR_P),DAE_P);
-=======
-// Pass input
-  fq_.setInput(&t,DAE_T);
-  fq_.setInput(yy,DAE_Y);
-  fq_.setInput(input(INTEGRATOR_P),DAE_P);
->>>>>>> c7fdb5b2
 
   // Evaluate
   f_.evaluate();
@@ -922,27 +881,15 @@
   casadi_assert(Ns==nfdir_);
   
   // Pass input
-<<<<<<< HEAD
-  f_.setInput(t,DAE_T);
+  f_.setInput(&t,DAE_T);
   f_.setInput(NV_DATA_S(y),DAE_X);
   f_.setInput(input(INTEGRATOR_P),DAE_P);
 
   for(int i=0; i<nfdir_; ++i){
     // Pass forward seeds
-    f_.setFwdSeed(0.0,DAE_T);
+    f_.fwdSeed(DAE_T).setZero();
     f_.setFwdSeed(NV_DATA_S(yS[i]),DAE_X);
     f_.setFwdSeed(fwdSeed(INTEGRATOR_P,i),DAE_P);
-=======
-  fq_.setInput(&t,DAE_T);
-  fq_.setInput(NV_DATA_S(y),DAE_Y);
-  fq_.setInput(input(INTEGRATOR_P),DAE_P);
-
-  for(int i=0; i<nfdir_; ++i){
-    // Pass forward seeds
-    fq_.fwdSeed(DAE_T).setZero();
-    fq_.setFwdSeed(NV_DATA_S(yS[i]),DAE_Y);
-    fq_.setFwdSeed(fwdSeed(INTEGRATOR_P,i),DAE_P);
->>>>>>> c7fdb5b2
 
     // Evaluate the AD forward algorithm
     f_.evaluate(1,0);
@@ -975,15 +922,9 @@
   }
     
   // Pass input
-<<<<<<< HEAD
-  f_.setInput(t,DAE_T);
+  f_.setInput(&t,DAE_T);
   f_.setInput(y,DAE_X);
   f_.setInput(input(INTEGRATOR_P),DAE_P);
-=======
-  fd_.setInput(&t,DAE_T);
-  fd_.setInput(y,DAE_Y);
-  fd_.setInput(input(INTEGRATOR_P),DAE_P);
->>>>>>> c7fdb5b2
 
   // Pass adjoint seeds
   f_.setAdjSeed(yB,DAE_ODE);
@@ -992,17 +933,10 @@
   }
 
   if(monitor_rhsB_){
-<<<<<<< HEAD
-    cout << "t       = " << f_.input(DAE_T) << endl;
+    cout << "t       = " << t << endl;
     cout << "y       = " << f_.input(DAE_X) << endl;
     cout << "p       = " << f_.input(DAE_P) << endl;
     cout << "aseed   = " << f_.adjSeed(DAE_ODE) << endl;
-=======
-    cout << "t       = " << t << endl;
-    cout << "y       = " << fd_.input(DAE_Y) << endl;
-    cout << "p       = " << fd_.input(DAE_P) << endl;
-    cout << "aseed   = " << fd_.adjSeed(DAE_RES) << endl;
->>>>>>> c7fdb5b2
   }
   
   // Evaluate and tape
@@ -1017,34 +951,6 @@
   for(int i=0; i<nx_; ++i)
     yBdot[i] = -fres[i];
 
-<<<<<<< HEAD
-=======
-  // If quadratures are included
-  if(nq_>0){
-    // Pass input to quadratures
-    fq_.setInput(&t,DAE_T);
-    fq_.setInput(y,DAE_Y);
-    fq_.setInput(input(INTEGRATOR_P),DAE_P);
-
-    // Pass adjoint seeds
-    fq_.setAdjSeed(&adjSeed(INTEGRATOR_XF).data()[ny_],DAE_RES);
-
-    // Evaluate
-    fq_.evaluate(0,1);
-
-    if(monitor_rhsB_){
-      cout << "q_asens = " << fq_.adjSens(DAE_Y) << endl;
-    }
-    
-    // Get the adjoint sensitivities
-    const vector<double>& qres = fq_.adjSens(DAE_Y).data();
-    
-    // Copy to result
-    for(int i=0; i<ny_; ++i)
-      yBdot[i] -= qres[i];
-  }
-
->>>>>>> c7fdb5b2
   if(monitor_rhsB_){
     cout << "CVodesInternal::rhsB: end" << endl;
   }
@@ -1081,13 +987,12 @@
   }
 
   // Pass input
-<<<<<<< HEAD
-  f_.setInput(t,DAE_T);
+  f_.setInput(&t,DAE_T);
   f_.setInput(y,DAE_X);
   f_.setInput(input(INTEGRATOR_P),DAE_P);
   
   if(monitor_rhs_) {
-    cout << "t       = " << f_.input(DAE_T) << endl;
+    cout << "t       = " << t << endl;
     cout << "y       = " << f_.input(DAE_X) << endl;
     cout << "p       = " << f_.input(DAE_P) << endl;
   }
@@ -1097,22 +1002,6 @@
   if(nq_>0){
     f_.setAdjSeed(adjSeed(INTEGRATOR_QF),DAE_QUAD);
   }
-  
-=======
-  fd_.setInput(&t,DAE_T);
-  fd_.setInput(y,DAE_Y);
-  fd_.setInput(input(INTEGRATOR_P),DAE_P);
-  
-  if(monitor_rhs_) {
-    cout << "t       = " << t << endl;
-    cout << "y       = " << fd_.input(DAE_Y) << endl;
-    cout << "p       = " << fd_.input(DAE_P) << endl;
-  }
-
-  // Pass adjoint seeds
-  fd_.setAdjSeed(yB,DAE_RES);
-
->>>>>>> c7fdb5b2
   if(monitor_rhsQB_) {
     cout << "adjSeed       = " << f_.adjSeed(DAE_ODE) << endl;
   }
@@ -1127,40 +1016,6 @@
     cout << "adjSens       = " << f_.adjSens(DAE_P) << endl;
   }
     
-<<<<<<< HEAD
-=======
-  // If quadratures are included
-  if(nq_>0){
-    // Pass input to quadratures
-    fq_.setInput(&t,DAE_T);
-    fq_.setInput(y,DAE_Y);
-    fq_.setInput(input(INTEGRATOR_P),DAE_P);
-
-    // Pass adjoint seeds
-    fq_.setAdjSeed(&adjSeed(INTEGRATOR_XF).data()[ny_],DAE_RES);
-
-    if(monitor_rhsQB_) {
-      cout << "adjSeed  (quadrature) = " << fq_.adjSeed(DAE_RES) << endl;
-    }
-    
-    // Evaluate
-    fq_.evaluate(0,1);
-    
-    // Get the input seeds
-    const vector<double>& qres = fq_.adjSens(DAE_P).data();
-    
-  
-    if(monitor_rhsQB_) {
-      cout << "adjSens   (quadrature)  = " << fq_.adjSens(DAE_P) << endl;
-    }
-  
-    // Copy to result
-    for(int i=0; i<np_; ++i){
-      qBdot[i] += qres[i];
-    }
-  }
-  
->>>>>>> c7fdb5b2
   // Negate as we are integrating backwards
   for(int i=0; i<np_; ++i)
     qBdot[i] *= -1;
@@ -1190,25 +1045,14 @@
   time1 = clock();
 
   // Pass input
-<<<<<<< HEAD
-  f_.setInput(t,DAE_T);
+  f_.setInput(&t,DAE_T);
   f_.setInput(y,DAE_X);
   f_.setInput(input(INTEGRATOR_P),DAE_P);
 
   // Pass input seeds
-  f_.setFwdSeed(0.0,DAE_T);
+  f_.fwdSeed(DAE_T).setZero();
   f_.setFwdSeed(v,DAE_X);
   fill_n(f_.fwdSeed(DAE_P).begin(),np_,0.0);
-=======
-  fd_.setInput(&t,DAE_T);
-  fd_.setInput(y,DAE_Y);
-  fd_.setInput(input(INTEGRATOR_P),DAE_P);
-
-  // Pass input seeds
-  fd_.fwdSeed(DAE_T).setZero();
-  fd_.setFwdSeed(v,DAE_Y);
-  fill_n(fd_.fwdSeed(DAE_P).begin(),np_,0.0);
->>>>>>> c7fdb5b2
   
   // Evaluate
   f_.evaluate(1,0);
@@ -1238,15 +1082,9 @@
   time1 = clock();
 
   // Pass inputs to the jacobian function
-<<<<<<< HEAD
-  jac_f_.setInput(t,DAE_T);
+  jac_f_.setInput(&t,DAE_T);
   jac_f_.setInput(NV_DATA_S(y),DAE_X);
   jac_f_.setInput(f_.input(DAE_P),DAE_P);
-=======
-  jac_f_.setInput(&t,DAE_T);
-  jac_f_.setInput(NV_DATA_S(y),DAE_Y);
-  jac_f_.setInput(fd_.input(DAE_P),DAE_P);
->>>>>>> c7fdb5b2
 
   // Evaluate
   jac_f_.evaluate();
@@ -1291,15 +1129,9 @@
   time1 = clock();
 
   // Pass inputs to the jacobian function
-<<<<<<< HEAD
-  jac_f_.setInput(t,DAE_T);
+  jac_f_.setInput(&t,DAE_T);
   jac_f_.setInput(NV_DATA_S(y),DAE_X);
   jac_f_.setInput(f_.input(DAE_P),DAE_P);
-=======
-  jac_f_.setInput(&t,DAE_T);
-  jac_f_.setInput(NV_DATA_S(y),DAE_Y);
-  jac_f_.setInput(fd_.input(DAE_P),DAE_P);
->>>>>>> c7fdb5b2
 
   // Evaluate
   jac_f_.evaluate();
