"""

This script generates parts of CasADi source code that are highly repetitive and easily automated

"""
import os, fnmatch
import re

# Walk into directories in filesystem
# Ripped from os module and slightly modified
# for alphabetical sorting
#
def sortedWalk(top, topdown=True, onerror=None):
  from os.path import join, isdir, islink

  names = os.listdir(top)
  names.sort()
  dirs, nondirs = [], []
  for name in names:
    if isdir(os.path.join(top, name)):
      dirs.append(name)
    else:
      nondirs.append(name)
  if topdown:
    yield top, dirs, nondirs
  for name in dirs:
    path = join(top, name)
    if not os.path.islink(path):
      for x in sortedWalk(path, topdown, onerror):
        yield x
  if not topdown:
    yield top, dirs, nondirs

def locate(pattern, root=os.curdir):
    """
    Locate all files matching supplied filename pattern in and below
    supplied root directory.
    """
    for path, dirs, files in sortedWalk(os.path.abspath(root)):
        dirs.sort()

        for filename in fnmatch.filter(files, pattern):
            yield os.path.join(path, filename)
            
            
# Part 1:    helper functions for inputs/outputs


# Some regexes
re_introIn = re.compile("\s*/// (Input arguments .*) \[(\w+)\]")
re_introOut = re.compile("\s*/// (Output arguments .*) \[(\w+)\]")
re_introStruct = re.compile("\s*/// (Structure specification of .*) \[(\w+)\]")
re_doc = re.compile("\s*///\s*(.*) \[([\w\d]+)\]\s*")
re_docraw = re.compile("\s*///\s*(.*)")
re_enumheader = re.compile("\s*enum (\w+)\s*{")
re_enum = re.compile("\s*(\w+),\s*")
re_end = re.compile("\s*}\s*;")

class Enum:
  def __init__(self,name, doc):
    self.name    = name
    self.doc     = doc + "\n"
    self.entries = []
  
  def addArg(self, name, doc):
    self.entries.append([name,doc])

  def getDoc(self):
    return self.doc.replace("\\n","")

  def addDoc(self,doc):
    self.doc+=doc + "\n"
  
  def addEnum(self, enum):
    if len(self.entries[-1])>2:
      raise Exception("Enum %s already given" % enum)
    self.entries[-1].append(enum)
      
  def addEnumheader(self,header):
    self.enum = header
    
  def __str__(self):
    s = self.name + "(" + self.doc + ")" + "[" + self.enum  + "]" + ": " + str(self.entries)
    return s
    
  def checkconsistency(self):
    for e in self.entries:
      if not(len(e))==3:
         raise Exception("Consistency"+str(e))
    
    print self.enum, self.__class__.__name__
    assert(self.enum.endswith(self.__class__.__name__))
    prefix = self.enum[:-len(self.__class__.__name__)]
    
    for name, doc, enum in self.entries:
      assert(enum.startswith(enum))
      assert(not("_NUM" in enum))
      
  def num(self):
    #return self.enum[:-len(self.__class__.__name__)] +  "_NUM_" + self.PRE
    return str(len(self.entries))
      
  def hppcode(self):
    s= "/// Helper function for '" + self.enum + "'\n"
    s+="""
template<class M>
class %sIOSchemeVector : public IOSchemeVector<M> {
  public:
    explicit %sIOSchemeVector(const std::vector<M>& t) : IOSchemeVector<M>(t,SCHEME_%s){} 
};
""" % (self.enum,self.enum,self.enum)
    #if self.enum.endswith("Struct"):
    #  s+="typedef %sIOSchemeVector<CRSSparsity> %sure;\n" % (self.enum,self.enum)
    s+= "\n".join(map(lambda x: "/// " + x.rstrip(),self.doc.split("\n")))+"\n"
    s+= "/// \\copydoc scheme_" + self.enum +  "\n"
    s+= "template<class M>" + "\n"
    s+= self.enum + "IOSchemeVector<M> " + self.name + "("
    for i, (name, doc, enum) in enumerate(self.entries):
      s+="""const std::string &arg_s%d ="",const M &arg_m%d =M()""" % (i,i) + ","
    s=s[:-1] + "){" + "\n"
    s+= "  std::vector<M> ret(%d);\n" % len(self.entries)
    
    
    s+= "  std::map<std::string,M> arg;\n"
    for i,_ in enumerate(self.entries):
      s+="""  if (arg_s%d!="") arg.insert(make_pair(arg_s%d,arg_m%d));\n""" % (i,i,i)
    s+="""  typedef typename std::map<std::string,M>::const_iterator it_type;\n"""
    s+="""  for(it_type it = arg.begin(); it != arg.end(); it++) {
    int n = getSchemeEntryEnum(SCHEME_%s,it->first);
    if (n==-1)
      casadi_error("Keyword error in %s: '" << it->first << "' is not recognized. Available keywords are: %s");
    ret[n] = it->second;
  }
"""  % (self.enum,self.enum,", ".join([name for name, doc, enum in self.entries]))
    s+= "  return %sIOSchemeVector<M>(ret);" % self.enum
    s+="\n}\n"
    s+= "template<class M>" + "\n"
    s+= "std::vector<M> " + self.name + "(const std::vector<M>& args,"
    for i, (name, doc, enum) in enumerate(self.entries):
      s+='const std::string &arg_s%d=""' % i + ","
    s=s[:-1] + "){" + "\n"
    s+= "  std::vector<M> ret;\n"
    for i,_ in enumerate(self.entries):
      s+="""  if (arg_s%d!="") ret.push_back(args.at(getSchemeEntryEnum(SCHEME_%s,arg_s%d)));\n""" % (i,self.enum,i)
    s+= "  return ret;\n"
    s+="\n}\n"

    return s

  def cppcode(self):

    return ""
    
  def swigcode(self):
    s="namespace CasADi {\n"
    #s+= "%warnfilter(302) " + self.name+ ";\n" -- does not seem to work
    if self.enum.endswith('Struct'):
      s+="%template(" + self.name + ") " + self.name + "<CasADi::CRSSparsity>;\n"
    else:
      s+="%template(" + self.name + ") " + self.name + "<CasADi::SXMatrix>;\n"
      s+="%template(" + self.name + ") " + self.name + "<CasADi::MX>;\n"
      s+="%template(" + self.name + ") " + self.name + "<CasADi::CRSSparsity>;\n"
      s+="%template(" +  "IOSchemeVector" + self.enum + "SXMatrix) " + self.enum + "IOSchemeVector<SXMatrix>;\n"
      s+="%template(" +  "IOSchemeVector" + self.enum + "MX) " + self.enum + "IOSchemeVector<MX>;\n"
      s+="%template(" +  "IOSchemeVector" + self.enum + "CRSSparsity) " + self.enum + "IOSchemeVector<CRSSparsity>;\n"
      #s+="%rename(" + self.name + ") " + self.name + "<CasADi::SXMatrix>;\n"
      #s+="%rename(" + self.name + ") " + self.name + "<CasADi::MX>;\n"
      #s+="%rename(" + self.name + ") " + self.name + "<CasADi::CRSSparsity>;\n"
      s+="%rename(" + "IOSchemeVector" + self.enum + ") " + "IOSchemeVector" + self.enum + "SXMatrix;\n"
      s+="%rename(" + "IOSchemeVector" + self.enum + ") " + "IOSchemeVector" + self.enum + "MX;\n"
      s+="%rename(" + "IOSchemeVector" + self.enum + ") " + "IOSchemeVector" + self.enum+ "CRSSparsity;\n"
    s+="}\n"
    return s

  def pureswigcode(self):
    s="namespace CasADi {\n"
    if self.enum.endswith('Struct'):
      s+="%template(" + self.enum + "ure) " + self.enum + "IOSchemeVector<CRSSparsity>;\n"
    s+="}\n"
    return s
    
  def pycode(self):
    s="def " + self.name + "(*dummy,**kwargs):\n"
    s+='  """\n'
    s+= "  Helper function for '" + self.enum + "'\n\n"
    s+= "  Two use cases:\n"
    s+= "     a) arg = %s(%s) \n" % (self.name , ", ".join(["%s=my_%s" % (name,name) for name, doc, enum in self.entries]))
    s+= "          all arguments optional\n"
    s+= "     b) %s = %s(arg,%s) \n" % ( ", ".join([name for name, doc, enum in self.entries]), self.name , ", ".join(['"' + name+'"' for name, doc, enum in self.entries]))
    s+= "          all arguments after the first optional\n"
    s+= "\n".join(map(lambda x: "  " + x.rstrip(),self.getDoc().split("\n"))) + "\n"
    s+= "  Keyword arguments:\n"
    maxlenname = max([len(name) for name, doc, enum in self.entries])
    for name, doc, enum in self.entries:
      s+="    " + name + (" "*(maxlenname-len(name))) +  " -- " +  doc + " [" + enum + "]\n"
    s+='  """\n'
    s+="""  if(len(dummy)>0 and len(kwargs)>0): raise Exception("Cannot mix two use cases of %s. Either use keywords or non-keywords ")\n""" % self.name
    s+="""  if len(dummy)>0: return [ dummy[0][getSchemeEntryEnum(SCHEME_%s,n)] for n in dummy[1:]]\n""" % self.enum
    for name, doc, enum in self.entries:
      s+="  %s = []\n  if '%s' in kwargs:\n    %s = kwargs['%s']\n" % (name,name,name,name)
    s+="""  for k in kwargs.keys():\n    if not(k in [%s]):\n      raise Exception("Keyword error in %s: '%%s' is not recognized. Available keywords are: %s" %% k )\n""" % (",".join(["'%s'" % name for name, doc, enum in self.entries]),self.name,", ".join([name for name, doc, enum in self.entries]))
    
    if (self.enum.endswith("Struct")):
      s+="  return %sure([" % self.enum
      for name, doc, enum in self.entries:
        s+=name+","
      s=s[:-1] + "])\n"
    else:
      s+="  return IOSchemeVector(["
      for name, doc, enum in self.entries:
        s+=name+","
      s=s[:-1] + "], IOScheme(SCHEME_%s))\n" % self.enum
    return s
  
class Input(Enum):
  PRE = "IN"
  tp = "Input"
  pass
  
class Output(Enum):
  PRE = "OUT"
  tp = "Output"
  pass
  
class Struct(Enum):
  PRE = "STRUCT"
  tp = "Structure"
  pass

autogenmetadatahpp = file(os.path.join(os.curdir,"..","symbolic","fx","schemes_metadata.hpp"),"w")
autogenhelpershpp = file(os.path.join(os.curdir,"..","symbolic","fx","schemes_helpers.hpp"),"w")
autogenpy = file(os.path.join(os.curdir,"..","swig","autogenerated.i"),"w")
autogencpp = file(os.path.join(os.curdir,"..","symbolic","fx","schemes_metadata.cpp"),"w")


autogenmetadatahpp.write(file('license_header.txt','r').read())
autogenmetadatahpp.write("/** All edits to this file will be lost - autogenerated by misc/autogencode.py */\n")
autogenmetadatahpp.write("""#ifndef SCHEMES_METADATA_HPP\n#define SCHEMES_METADATA_HPP\n#include <vector>\n#include <string>\n#include <utility>\n#include <map>\n#include "../casadi_exception.hpp"\nnamespace CasADi{ \ntemplate <class T>
class IOSchemeVector;class CRSSparsity;\n""")
autogenhelpershpp.write(file('license_header.txt','r').read())
autogenhelpershpp.write("/** All edits to this file will be lost - autogenerated by misc/autogencode.py */\n")
autogenhelpershpp.write("""#ifndef SCHEMES_HELPERS_HPP\n#define SCHEMES_HELPERS_HPP\n#include <vector>\n#include <string>\n#include <utility>\n#include <map>\n#include "io_scheme_vector.hpp"\nnamespace CasADi{ \n\n""")
autogencpp.write(file('license_header.txt','r').read())
autogencpp.write("/** All edits to this file will be lost - autogenerated by misc/autogencode.py */\n")
autogencpp.write("""#include "schemes_metadata.hpp"\n#include <string>\nnamespace CasADi{\n""")

autogenpy.write(file('license_header.txt','r').read())
autogenpy.write("/** All edits to this file will be lost - autogenerated by misc/autogencode.py */\n")
autogenpy.write("#ifndef AUTOGENERATED_I\n")
autogenpy.write("#define AUTOGENERATED_I\n")
autogenpy.write("""%include "symbolic/fx/schemes_metadata.hpp"\n%include "symbolic/fx/schemes_helpers.hpp"\n""")

schemes = []

for h in locate("*.hpp",os.path.join(os.curdir,"..")):
  f =  file(h,'r')
  while 1:
    line = f.readline()
    if not(line):
      break 
    p = None
    m = re.match(re_introIn,line)
    if m:
      p = Input(m.group(2),m.group(1))
    m = re.match(re_introOut,line)
    if m:
      p = Output(m.group(2),m.group(1))
    m = re.match(re_introStruct,line)
    if m:
      p = Struct(m.group(2),m.group(1))
    if p:
      line = f.readline()
      while re.search(re_docraw, line):
        p.addDoc(re.search(re_docraw,line).group(1))
        line = f.readline()

      while not(re.search(re_end, line)):
        mm = re.search(re_doc, line )
        if mm:
          p.addArg(mm.group(2),mm.group(1))
        mm = re.match(re_enum, line )
        if mm:
          p.addEnum(mm.group(1))
        mm = re.match(re_enumheader, line )
        if mm:
          p.addEnumheader(mm.group(1))
        line = f.readline()
      p.checkconsistency()
      schemes.append(p)
      
autogenmetadatahpp.write("enum InputOutputScheme { %s };\n" % ", ".join(["SCHEME_"+p.enum for p in schemes]) )

autogenmetadatahpp.write("std::string getSchemeEntryName(InputOutputScheme scheme, int i);\n")
autogenmetadatahpp.write("std::string getSchemeEntryDoc(InputOutputScheme scheme, int i);\n")
autogenmetadatahpp.write("std::string getSchemeEntryEnumName(InputOutputScheme scheme, int i);\n")
autogenmetadatahpp.write("int getSchemeEntryEnum(InputOutputScheme scheme, const std::string &name);\n")
autogenmetadatahpp.write("int getSchemeSize(InputOutputScheme scheme);\n")
autogenmetadatahpp.write("std::string getSchemeName(InputOutputScheme scheme);\n")
autogenmetadatahpp.write("std::string getSchemeEntryNames(InputOutputScheme scheme);\n")

autogenpy.write("#ifdef SWIGPYTHON\n")
autogenpy.write("%pythoncode %{\n")
autogenpy.write("""
def IOSchemeVector(arg,io_scheme):
  try:
    return IOSchemeVectorSXMatrix(arg,io_scheme)
  except:
    pass
  try:
    return IOSchemeVectorMX(arg,io_scheme)
  except:
    pass
  try:
    arg = map(lambda x: sp_dense(0,0) if isinstance(x,list) and len(x)==0 else x,arg)
    return IOSchemeVectorCRSSparsity(arg,io_scheme)
  except:
    pass
  raise Exception("IOSchemeVector called with faulty arguments. Individual values must be SXMatrix, MX or CRSSparsity.")
<<<<<<< HEAD
=======
    
>>>>>>> e9fff378
""")
autogenpy.write("%}\n")
autogenpy.write("#endif //SWIGPYTHON\n")
for p in schemes:
  print p.name
  autogencpp.write(p.cppcode())
  autogenhelpershpp.write(p.hppcode())
  autogenpy.write("#ifdef SWIGPYTHON\n")
  autogenpy.write("%pythoncode %{\n")
  autogenpy.write(p.pycode())
  autogenpy.write("%}\n")
  autogenpy.write("#endif //SWIGPYTHON\n")
  autogenpy.write("#ifndef SWIGPYTHON\n")
  autogenpy.write(p.swigcode())
  autogenpy.write("#endif //SWIGPYTHON\n")
  autogenpy.write(p.pureswigcode())
  
autogencpp.write("std::string getSchemeName(InputOutputScheme scheme) {\n  switch (scheme) {\n")
for p in schemes:
  autogencpp.write("""    case SCHEME_%s: return "%s";\n""" % (p.enum,p.enum))
autogencpp.write("  }\n}\n")

autogencpp.write("std::string getSchemeEntryNames(InputOutputScheme scheme) {\n  switch (scheme) {\n")
for p in schemes:
  autogencpp.write("""    case SCHEME_%s: return "%s";\n""" % (p.enum,", ".join([name for name, doc, enum in p.entries])))
autogencpp.write("  }\n}\n")

autogencpp.write("std::string getSchemeEntryName(InputOutputScheme scheme, int i) {\n  switch (scheme) {\n")
for p in schemes:
  autogencpp.write("    case SCHEME_%s: \n" % p.enum)
  for i, (name, doc, enum) in enumerate(p.entries):
    autogencpp.write("""      if(i==%d) return "%s";\n""" % (i,name))
  autogencpp.write("      break;\n")
autogencpp.write("  }\n")
autogencpp.write("""  casadi_error("getSchemeEntryName: supplied number is out of range. Scheme '" << getSchemeName(scheme) << "' has only " << getSchemeSize(scheme) << " entries: " << getSchemeEntryNames(scheme) << ".");\n""")
autogencpp.write("}\n")

autogencpp.write("std::string getSchemeEntryDoc(InputOutputScheme scheme, int i) {\n  switch (scheme) {\n")
for p in schemes:
  autogencpp.write("    case SCHEME_%s: \n" % p.enum)
  for i, (name, doc, enum) in enumerate(p.entries):
    autogencpp.write("""      if(i==%d) return "%s";\n""" % (i,doc))
  autogencpp.write("      break;\n")
autogencpp.write("  }\n")
autogencpp.write("""  casadi_error("getSchemeEntryDoc: supplied number is out of range. Scheme '" << getSchemeName(scheme) << "' has only " << getSchemeSize(scheme) << " entries: " << getSchemeEntryNames(scheme) << ".");\n""")
autogencpp.write("}\n")

autogencpp.write("std::string getSchemeEntryEnumName(InputOutputScheme scheme, int i) {\n  switch (scheme) {\n")
for p in schemes:
  autogencpp.write("    case SCHEME_%s: \n" % p.enum)
  for i, (name, doc, enum) in enumerate(p.entries):
    autogencpp.write("""      if(i==%d) return "%s";\n""" % (i,enum))
  autogencpp.write("      break;\n")
autogencpp.write("  }\n")
autogencpp.write("""  casadi_error("getSchemeEntryEnumName: supplied number is out of range. Scheme '" << getSchemeName(scheme) << "' has only " << getSchemeSize(scheme) << " entries: " << getSchemeEntryNames(scheme) << ".");\n""")
autogencpp.write("}\n")

autogencpp.write("int getSchemeSize(InputOutputScheme scheme) {\n  switch (scheme) {\n")
for p in schemes:
  autogencpp.write("    case SCHEME_%s: \n" % p.enum)
  autogencpp.write("""      return %d;\n""" % len(p.entries))
  autogencpp.write("      break;\n")
autogencpp.write("  }\n")
autogencpp.write("}\n")

autogencpp.write("int getSchemeEntryEnum(InputOutputScheme scheme, const std::string &name) {\n  switch (scheme) {\n")
for p in schemes:
  autogencpp.write("    case SCHEME_%s: \n" % p.enum)
  for i, (name, doc, enum) in enumerate(p.entries):
    autogencpp.write("""      if(name=="%s") return %d;\n""" % (name,i))
  autogencpp.write("      break;\n")
autogencpp.write("  }\n")
autogencpp.write("""  casadi_error("getSchemeEntryEnum: Scheme '" << getSchemeName(scheme) <<  "' has no entry named '" << name <<  "'. Available entries are: " << getSchemeEntryNames(scheme) << ".");\n""")
autogencpp.write("}\n")
autogenmetadatahpp.write("}\n#endif //SCHEMES_METADATA_HPP")
autogenhelpershpp.write("}\n#endif //SCHEMES_HELPERS_HPP")
autogencpp.write("}")

autogenpy.write("#endif //AUTOGENERATED_I\n")

# Endline at the end of files
autogenmetadatahpp.write("\n\n")
autogenhelpershpp.write("\n\n")
autogencpp.write("\n\n")
autogenpy.write("\n")<|MERGE_RESOLUTION|>--- conflicted
+++ resolved
@@ -316,10 +316,6 @@
   except:
     pass
   raise Exception("IOSchemeVector called with faulty arguments. Individual values must be SXMatrix, MX or CRSSparsity.")
-<<<<<<< HEAD
-=======
-    
->>>>>>> e9fff378
 """)
 autogenpy.write("%}\n")
 autogenpy.write("#endif //SWIGPYTHON\n")
