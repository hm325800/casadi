--- conflicted
+++ resolved
@@ -164,12 +164,6 @@
     # Adjoint over adjoint to get the second order sensitivities
     I_aoa = I_adj.factory('I_aoa', ['x0', 'z0', 'p', 'adj_qf', 'adj:adj_p'], ['adj:x0', 'adj:p'])
     res = I_aoa(x0=x0, p=u0, adj_qf=1, adj_adj_p=1)
-<<<<<<< HEAD
-    adj_x0 = res['adj_x0']
-    adj_p = res['adj_p']
-    print('%50s' % 'Adjoint over adjoint sensitivities:', 'd2(qf)/d(x0)d(p) = ', adj_x0, ', d2(qf)/d(p)d(p) = ', adj_p)
-=======
     adj_adj_x0 = res['adj_x0']
     adj_adj_p = res['adj_x0']
-    print('%50s' % 'Adjoint over adjoint sensitivities:', 'd2(qf)/d(x0)d(p) = ', adj_adj_x0, ', d2(qf)/d(p)d(p) = ', adj_adj_p)
->>>>>>> 2c496338
+    print('%50s' % 'Adjoint over adjoint sensitivities:', 'd2(qf)/d(x0)d(p) = ', adj_adj_x0, ', d2(qf)/d(p)d(p) = ', adj_adj_p)