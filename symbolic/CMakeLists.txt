--- conflicted
+++ resolved
@@ -40,23 +40,6 @@
   sx/sx_tools.cpp            sx/sx_tools.hpp            # Set of functions
 
   # More general graph representation with sparse matrix expressions and function evaluations
-<<<<<<< HEAD
-  mx/mx.cpp                  mx/mx.hpp                  # Public, smart pointer class, 
-  mx/mx_node.cpp             mx/mx_node.hpp             # Base class for all the MX nodes
-  mx/constant_mx.cpp         mx/constant_mx.hpp         # A constant MX node
-  mx/symbolic_mx.cpp         mx/symbolic_mx.hpp         # A symbolic MX variable
-  mx/unary_mx.cpp            mx/unary_mx.hpp            # Unary operation
-  mx/binary_mx.cpp           mx/binary_mx.hpp           # Binary operation
-  mx/multiplication.cpp      mx/multiplication.hpp      # Matrix multiplication
-  mx/solve.cpp               mx/solve.hpp               # Solve linear system of equations
-  mx/evaluation_mx.cpp       mx/evaluation_mx.hpp       # FX function evaluation
-  mx/norm.cpp                mx/norm.hpp                # 1-norm, 2-norm and infinity-norm
-  mx/transpose.cpp           mx/transpose.hpp           # Transpose
-  mx/mapping.cpp             mx/mapping.hpp             # Maps non-zeros
-  mx/densification.cpp       mx/densification.hpp       # Makes a matrix dense
-  mx/multiple_output.cpp     mx/multiple_output.hpp     # Base class for nodes with multiple outputs
-  mx/mx_tools.cpp            mx/mx_tools.hpp
-=======
   mx/mx.hpp                  mx/mx.cpp                  # Public, smart pointer class, 
   mx/mx_node.hpp             mx/mx_node.cpp             # Base class for all the MX nodes
   mx/constant_mx.hpp         mx/constant_mx.cpp         # A constant MX node
@@ -77,7 +60,6 @@
   mx/densification.hpp       mx/densification.cpp       # Makes a matrix dense
   mx/multiple_output.hpp     mx/multiple_output.cpp     # Base class for nodes with multiple outputs
   mx/mx_tools.hpp            mx/mx_tools.cpp
->>>>>>> 4f623633
   # A dynamically created function with AD capabilities
   fx/fx.hpp                  fx/fx.cpp                  fx/fx_internal.hpp                  fx/fx_internal.cpp
   fx/x_function_internal.hpp                            # Base class for SXFunction and MXFunction
